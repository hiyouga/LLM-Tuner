# Copyright 2024 the LlamaFactory team.
#
# Licensed under the Apache License, Version 2.0 (the "License");
# you may not use this file except in compliance with the License.
# You may obtain a copy of the License at
#
#     http://www.apache.org/licenses/LICENSE-2.0
#
# Unless required by applicable law or agreed to in writing, software
# distributed under the License is distributed on an "AS IS" BASIS,
# WITHOUT WARRANTIES OR CONDITIONS OF ANY KIND, either express or implied.
# See the License for the specific language governing permissions and
# limitations under the License.

from typing import TYPE_CHECKING, Dict

from ...data import TEMPLATES
from ...extras.constants import METHODS, SUPPORTED_MODELS
from ...extras.packages import is_gradio_available
from ..common import get_model_info, list_checkpoints, save_config
from ..utils import can_quantize


if is_gradio_available():
    import gradio as gr


if TYPE_CHECKING:
    from gradio.components import Component


def create_top() -> Dict[str, "Component"]:
    available_models = list(SUPPORTED_MODELS.keys()) + ["Custom"]

    with gr.Row():
        lang = gr.Dropdown(choices=["en", "ru", "zh"], scale=1)
        model_name = gr.Dropdown(choices=available_models, scale=3)
        model_path = gr.Textbox(scale=3)

    with gr.Row():
        finetuning_type = gr.Dropdown(choices=METHODS, value="lora", scale=1)
        checkpoint_path = gr.Dropdown(multiselect=True, allow_custom_value=True, scale=6)

    with gr.Accordion(open=False) as advanced_tab:
        with gr.Row():
            quantization_bit = gr.Dropdown(choices=["none", "8", "4"], value="none", scale=2)
            template = gr.Dropdown(choices=list(TEMPLATES.keys()), value="default", scale=2)
            rope_scaling = gr.Radio(choices=["none", "linear", "dynamic"], value="none", scale=3)
            booster = gr.Radio(choices=["none", "flashattn2", "unsloth"], value="none", scale=3)
            visual_inputs = gr.Checkbox(scale=1)
            visual_inputs_type = gr.Dropdown(choices=["none", "vision_tower", "vision_token", "vision_message_embed"], value="none", scale=3)

<<<<<<< HEAD
    model_name.change(get_model_info, [model_name], [model_path, template, visual_inputs, visual_inputs_type], queue=False)
=======
    model_name.change(get_model_info, [model_name], [model_path, template, visual_inputs], queue=False).then(
        list_checkpoints, [model_name, finetuning_type], [checkpoint_path], queue=False
    )
>>>>>>> 555ca8d7
    model_name.input(save_config, inputs=[lang, model_name], queue=False)
    model_path.input(save_config, inputs=[lang, model_name, model_path], queue=False)
    finetuning_type.change(can_quantize, [finetuning_type], [quantization_bit], queue=False).then(
        list_checkpoints, [model_name, finetuning_type], [checkpoint_path], queue=False
    )
    checkpoint_path.focus(list_checkpoints, [model_name, finetuning_type], [checkpoint_path], queue=False)

    return dict(
        lang=lang,
        model_name=model_name,
        model_path=model_path,
        finetuning_type=finetuning_type,
        checkpoint_path=checkpoint_path,
        advanced_tab=advanced_tab,
        quantization_bit=quantization_bit,
        template=template,
        rope_scaling=rope_scaling,
        booster=booster,
        visual_inputs=visual_inputs,
        visual_inputs_type=visual_inputs_type,
    )<|MERGE_RESOLUTION|>--- conflicted
+++ resolved
@@ -50,13 +50,9 @@
             visual_inputs = gr.Checkbox(scale=1)
             visual_inputs_type = gr.Dropdown(choices=["none", "vision_tower", "vision_token", "vision_message_embed"], value="none", scale=3)
 
-<<<<<<< HEAD
-    model_name.change(get_model_info, [model_name], [model_path, template, visual_inputs, visual_inputs_type], queue=False)
-=======
-    model_name.change(get_model_info, [model_name], [model_path, template, visual_inputs], queue=False).then(
+    model_name.change(get_model_info, [model_name], [model_path, template, visual_inputs, visual_inputs_type], queue=False).then(
         list_checkpoints, [model_name, finetuning_type], [checkpoint_path], queue=False
     )
->>>>>>> 555ca8d7
     model_name.input(save_config, inputs=[lang, model_name], queue=False)
     model_path.input(save_config, inputs=[lang, model_name, model_path], queue=False)
     finetuning_type.change(can_quantize, [finetuning_type], [quantization_bit], queue=False).then(
