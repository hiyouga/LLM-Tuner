--- conflicted
+++ resolved
@@ -326,15 +326,11 @@
         default=False,
         metadata={"help": "Whether or not to make only the parameters in the expanded blocks trainable."},
     )
-<<<<<<< HEAD
-    freeze_vision: bool = field(
-=======
     use_adam_mini: bool = field(
         default=False,
         metadata={"help": "Whether or not to use the Adam-mini optimizer."},
     )
     freeze_vision_tower: bool = field(
->>>>>>> c8b4c7fe
         default=True,
         metadata={"help": "Whether ot not to freeze vision module in MLLM training."},
     )
