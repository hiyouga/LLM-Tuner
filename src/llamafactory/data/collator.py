--- conflicted
+++ resolved
@@ -153,16 +153,9 @@
             features = features.data  # use default_collate() instead of BatchEncoding.to()
 
         if "image_bound" in features:  # for minicpmv inputs
-            features["position_ids"] = (
-                torch.arange(features["input_ids"].size(1)).long().unsqueeze(0).expand_as(features["input_ids"])
-            )
-<<<<<<< HEAD
-            new_features = {"data": features}
-            new_features.update({"labels": features["labels"]})
-            features = new_features
-=======
+            bsz, seq_length = features["input_ids"].shape
+            features["position_ids"] = torch.arange(seq_length).long().repeat(bsz, 1)
             return {"data": features, "labels": features["labels"]}
->>>>>>> e3e2c8c6
 
         return features
 
