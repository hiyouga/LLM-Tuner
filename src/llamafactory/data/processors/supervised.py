--- conflicted
+++ resolved
@@ -38,15 +38,11 @@
     template: "Template",
     tokenizer: "PreTrainedTokenizer",
     processor: Optional["ProcessorMixin"],
-<<<<<<< HEAD
-    data_args: "DataArguments",
     exists_images: bool,
     exists_videos: bool,
-=======
     cutoff_len: int,
     train_on_prompt: bool,
     mask_history: bool,
->>>>>>> c333e2f4
 ) -> Tuple[List[int], List[int]]:
     if processor is not None:
         processor_class = type(processor).__name__
@@ -150,15 +146,11 @@
             template=template,
             tokenizer=tokenizer,
             processor=processor,
-<<<<<<< HEAD
-            data_args=data_args,
             exists_images=len(examples["images"][i]) > 0,
             exists_videos=len(examples['videos'][i]) > 0,
-=======
             cutoff_len=data_args.cutoff_len,
             train_on_prompt=data_args.train_on_prompt,
             mask_history=data_args.mask_history,
->>>>>>> c333e2f4
         )
 
         model_inputs["input_ids"].append(input_ids)
@@ -209,15 +201,11 @@
             template=template,
             tokenizer=tokenizer,
             processor=None,
-<<<<<<< HEAD
-            data_args=data_args,
             exists_images=len(examples["images"][i]) > 0,
             exists_videos=len(examples["videos"][i]) > 0,
-=======
             cutoff_len=data_args.cutoff_len - 1,  # reserved for the padding token
             train_on_prompt=data_args.train_on_prompt,
             mask_history=data_args.mask_history,
->>>>>>> c333e2f4
         )
         length = len(input_ids)
         if length > data_args.cutoff_len:
