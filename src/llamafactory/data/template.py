# Copyright 2024 the LlamaFactory team.
#
# Licensed under the Apache License, Version 2.0 (the "License");
# you may not use this file except in compliance with the License.
# You may obtain a copy of the License at
#
#     http://www.apache.org/licenses/LICENSE-2.0
#
# Unless required by applicable law or agreed to in writing, software
# distributed under the License is distributed on an "AS IS" BASIS,
# WITHOUT WARRANTIES OR CONDITIONS OF ANY KIND, either express or implied.
# See the License for the specific language governing permissions and
# limitations under the License.

from dataclasses import dataclass
from typing import TYPE_CHECKING, Dict, List, Optional, Sequence, Tuple, Union

from ..extras.logging import get_logger
from .data_utils import Role
from .formatter import EmptyFormatter, FunctionFormatter, StringFormatter, ToolFormatter


if TYPE_CHECKING:
    from transformers import PreTrainedTokenizer

    from .formatter import SLOTS, Formatter


logger = get_logger(__name__)


@dataclass
class Template:
    format_user: "Formatter"
    format_assistant: "Formatter"
    format_system: "Formatter"
    format_function: "Formatter"
    format_observation: "Formatter"
    format_tools: "Formatter"
    format_separator: "Formatter"
    format_prefix: "Formatter"
    format_image: "Formatter"
    default_system: str
    stop_words: List[str]
    image_token: str
    efficient_eos: bool
    replace_eos: bool

    def encode_oneturn(
        self,
        tokenizer: "PreTrainedTokenizer",
        messages: Sequence[Dict[str, str]],
        system: Optional[str] = None,
        tools: Optional[str] = None,
    ) -> Tuple[List[int], List[int]]:
        r"""
        Returns a single pair of token ids representing prompt and response respectively.
        """
        encoded_messages = self._encode(tokenizer, messages, system, tools)
        prompt_ids = []
        for encoded_ids in encoded_messages[:-1]:
            prompt_ids += encoded_ids

        answer_ids = encoded_messages[-1]
        return prompt_ids, answer_ids

    def encode_multiturn(
        self,
        tokenizer: "PreTrainedTokenizer",
        messages: Sequence[Dict[str, str]],
        system: Optional[str] = None,
        tools: Optional[str] = None,
    ) -> List[Tuple[List[int], List[int]]]:
        r"""
        Returns multiple pairs of token ids representing prompts and responses respectively.
        """
        encoded_messages = self._encode(tokenizer, messages, system, tools)
        return [(encoded_messages[i], encoded_messages[i + 1]) for i in range(0, len(encoded_messages), 2)]

    def extract_tool(self, content: str) -> Union[str, List[Tuple[str, str]]]:
        r"""
        Extracts tool message.
        """
        return self.format_tools.extract(content)

    def _encode(
        self,
        tokenizer: "PreTrainedTokenizer",
        messages: Sequence[Dict[str, str]],
        system: Optional[str],
        tools: Optional[str],
    ) -> List[List[int]]:
        r"""
        Encodes formatted inputs to pairs of token ids.
        Turn 0: prefix + system + query        resp
        Turn t: sep + query                    resp
        """
        system = system or self.default_system
        encoded_messages = []
        for i, message in enumerate(messages):
            elements = []

            if i == 0:
                elements += self.format_prefix.apply()
                if system or tools:
                    tool_text = self.format_tools.apply(content=tools)[0] if tools else ""
                    elements += self.format_system.apply(content=(system + tool_text))

            if i > 0 and i % 2 == 0:
                elements += self.format_separator.apply()

            if message["role"] == Role.USER.value:
                elements += self.format_user.apply(content=message["content"], idx=str(i // 2))
            elif message["role"] == Role.ASSISTANT.value:
                elements += self.format_assistant.apply(content=message["content"])
            elif message["role"] == Role.OBSERVATION.value:
                elements += self.format_observation.apply(content=message["content"])
            elif message["role"] == Role.FUNCTION.value:
                elements += self.format_function.apply(content=message["content"])
            else:
                raise NotImplementedError("Unexpected role: {}".format(message["role"]))

            encoded_messages.append(self._convert_elements_to_ids(tokenizer, elements))

        return encoded_messages

    def _convert_elements_to_ids(self, tokenizer: "PreTrainedTokenizer", elements: "SLOTS") -> List[int]:
        r"""
        Converts elements to token ids.
        """
        token_ids = []
        for elem in elements:
            if isinstance(elem, str):
                if len(elem) != 0:
                    token_ids += tokenizer.encode(elem, add_special_tokens=False)
            elif isinstance(elem, dict):
                token_ids += [tokenizer.convert_tokens_to_ids(elem.get("token"))]
            elif isinstance(elem, set):
                if "bos_token" in elem and tokenizer.bos_token_id is not None:
                    token_ids += [tokenizer.bos_token_id]
                elif "eos_token" in elem and tokenizer.eos_token_id is not None:
                    token_ids += [tokenizer.eos_token_id]
            else:
                raise ValueError("Input must be string, set[str] or dict[str, str], got {}".format(type(elem)))

        return token_ids


@dataclass
class Llama2Template(Template):
    def _encode(
        self,
        tokenizer: "PreTrainedTokenizer",
        messages: Sequence[Dict[str, str]],
        system: str,
        tools: str,
    ) -> List[List[int]]:
        r"""
        Encodes formatted inputs to pairs of token ids.
        Turn 0: prefix + system + query        resp
        Turn t: sep + query                    resp
        """
        system = system or self.default_system
        encoded_messages = []
        for i, message in enumerate(messages):
            elements = []

            system_text = ""
            if i == 0:
                elements += self.format_prefix.apply()
                if system or tools:
                    tool_text = self.format_tools.apply(content=tools)[0] if tools else ""
                    system_text = self.format_system.apply(content=(system + tool_text))[0]

            if i > 0 and i % 2 == 0:
                elements += self.format_separator.apply()

            if message["role"] == Role.USER.value:
                elements += self.format_user.apply(content=system_text + message["content"])
            elif message["role"] == Role.ASSISTANT.value:
                elements += self.format_assistant.apply(content=message["content"])
            elif message["role"] == Role.OBSERVATION.value:
                elements += self.format_observation.apply(content=message["content"])
            elif message["role"] == Role.FUNCTION.value:
                elements += self.format_function.apply(content=message["content"])
            else:
                raise NotImplementedError("Unexpected role: {}".format(message["role"]))

            encoded_messages.append(self._convert_elements_to_ids(tokenizer, elements))

        return encoded_messages


TEMPLATES: Dict[str, Template] = {}


def _register_template(
    name: str,
    format_user: Optional["Formatter"] = None,
    format_assistant: Optional["Formatter"] = None,
    format_system: Optional["Formatter"] = None,
    format_function: Optional["Formatter"] = None,
    format_observation: Optional["Formatter"] = None,
    format_tools: Optional["Formatter"] = None,
    format_separator: Optional["Formatter"] = None,
    format_prefix: Optional["Formatter"] = None,
    format_image: Optional["Formatter"] = None,
    default_system: str = "",
    stop_words: Sequence[str] = [],
    image_token: str = "<image>",
    efficient_eos: bool = False,
    replace_eos: bool = False,
) -> None:
    r"""
    Registers a chat template.

    To add the following chat template:
    ```
    [HUMAN]:
    user prompt here
    [AI]:
    model response here

    [HUMAN]:
    user prompt here
    [AI]:
    model response here
    ```

    The corresponding code should be:
    ```
    _register_template(
        name="custom",
        format_user=StringFormatter(slots=["[HUMAN]:\n{{content}}\n[AI]:\n"]),
        format_separator=EmptyFormatter(slots=["\n\n"]),
        efficient_eos=True,
    )
    ```
    """
    eos_slots = [] if efficient_eos else [{"eos_token"}]
    template_class = Llama2Template if name.startswith("llama2") else Template
    default_user_formatter = StringFormatter(slots=["{{content}}"])
    default_assistant_formatter = StringFormatter(slots=["{{content}}"] + eos_slots)
    default_function_formatter = FunctionFormatter(slots=eos_slots, tool_format="default")
    default_tool_formatter = ToolFormatter(tool_format="default")
    default_separator_formatter = EmptyFormatter()
    default_prefix_formatter = EmptyFormatter()
    TEMPLATES[name] = template_class(
        format_user=format_user or default_user_formatter,
        format_assistant=format_assistant or default_assistant_formatter,
        format_system=format_system or default_user_formatter,
        format_function=format_function or default_function_formatter,
        format_observation=format_observation or format_user or default_user_formatter,
        format_tools=format_tools or default_tool_formatter,
        format_separator=format_separator or default_separator_formatter,
        format_prefix=format_prefix or default_prefix_formatter,
        format_image=format_image,
        default_system=default_system,
        stop_words=stop_words,
        image_token=image_token,
        efficient_eos=efficient_eos,
        replace_eos=replace_eos,
    )


def _add_or_replace_eos_token(tokenizer: "PreTrainedTokenizer", eos_token: str) -> None:
    is_added = tokenizer.eos_token_id is None
    num_added_tokens = tokenizer.add_special_tokens({"eos_token": eos_token})

    if is_added:
        logger.info("Add eos token: {}".format(tokenizer.eos_token))
    else:
        logger.info("Replace eos token: {}".format(tokenizer.eos_token))

    if num_added_tokens > 0:
        logger.warning("New tokens have been added, make sure `resize_vocab` is True.")


def _jinja_escape(content: str) -> str:
    return content.replace("'", r"\'")


def _convert_slots_to_jinja(slots: "SLOTS", tokenizer: "PreTrainedTokenizer", placeholder: str = "content") -> str:
    slot_items = []
    for slot in slots:
        if isinstance(slot, str):
            slot_pieces = slot.split("{{content}}")
            if slot_pieces[0]:
                slot_items.append("'" + _jinja_escape(slot_pieces[0]) + "'")
            if len(slot_pieces) > 1:
                slot_items.append(placeholder)
                if slot_pieces[1]:
                    slot_items.append("'" + _jinja_escape(slot_pieces[1]) + "'")
        elif isinstance(slot, set):  # do not use {{ eos_token }} since it may be replaced
            if "bos_token" in slot and tokenizer.bos_token_id is not None:
                slot_items.append("'" + tokenizer.bos_token + "'")
            elif "eos_token" in slot and tokenizer.eos_token_id is not None:
                slot_items.append("'" + tokenizer.eos_token + "'")
        elif isinstance(slot, dict):
            raise ValueError("Dict is not supported.")

    return " + ".join(slot_items)


def _get_jinja_template(template: "Template", tokenizer: "PreTrainedTokenizer") -> str:
    jinja_template = ""

    prefix = _convert_slots_to_jinja(template.format_prefix.apply(), tokenizer)
    if prefix:
        jinja_template += "{{ " + prefix + " }}"

    if template.default_system:
        jinja_template += "{% set system_message = '" + _jinja_escape(template.default_system) + "' %}"

    jinja_template += (
        "{% if messages[0]['role'] == 'system' %}{% set loop_messages = messages[1:] %}"
        "{% set system_message = messages[0]['content'] %}{% else %}{% set loop_messages = messages %}{% endif %}"
    )

    system_message = _convert_slots_to_jinja(template.format_system.apply(), tokenizer, placeholder="system_message")
    if not isinstance(template, Llama2Template):
        jinja_template += "{% if system_message is defined %}{{ " + system_message + " }}{% endif %}"

    jinja_template += "{% for message in loop_messages %}"
    jinja_template += "{% set content = message['content'] %}"
    if isinstance(template, Llama2Template):
        jinja_template += "{% if loop.index0 == 0 and system_message is defined %}"
        jinja_template += "{% set content = " + system_message + " + message['content'] %}"
        jinja_template += "{% endif %}"

    jinja_template += "{% if message['role'] == 'user' %}"
    user_message = _convert_slots_to_jinja(template.format_user.apply(), tokenizer)
    jinja_template += "{{ " + user_message + " }}"

    jinja_template += "{% elif message['role'] == 'assistant' %}"
    assistant_message = _convert_slots_to_jinja(
        template.format_assistant.apply() + template.format_separator.apply(), tokenizer
    )
    jinja_template += "{{ " + assistant_message + " }}"
    jinja_template += "{% endif %}"
    jinja_template += "{% endfor %}"
    return jinja_template


def get_template_and_fix_tokenizer(
    tokenizer: "PreTrainedTokenizer",
    name: Optional[str] = None,
    tool_format: Optional[str] = None,
) -> Template:
    if name is None:
        template = TEMPLATES["empty"]  # placeholder
    else:
        template = TEMPLATES.get(name, None)
        if template is None:
            raise ValueError("Template {} does not exist.".format(name))

    if tool_format is not None:
        logger.info("Using tool format: {}.".format(tool_format))
        eos_slots = [] if template.efficient_eos else [{"eos_token"}]
        template.format_tools = ToolFormatter(tool_format=tool_format)
        template.format_function = FunctionFormatter(slots=eos_slots, tool_format=tool_format)

    stop_words = template.stop_words
    if template.replace_eos:
        if not stop_words:
            raise ValueError("Stop words are required to replace the EOS token.")

        _add_or_replace_eos_token(tokenizer, eos_token=stop_words[0])
        stop_words = stop_words[1:]

    if tokenizer.eos_token_id is None:
        _add_or_replace_eos_token(tokenizer, eos_token="<|endoftext|>")

    if tokenizer.pad_token_id is None:
        tokenizer.pad_token = tokenizer.eos_token
        logger.info("Add pad token: {}".format(tokenizer.pad_token))

    if stop_words:
        num_added_tokens = tokenizer.add_special_tokens(
            dict(additional_special_tokens=stop_words), replace_additional_special_tokens=False
        )
        logger.info("Add {} to stop words.".format(",".join(stop_words)))
        if num_added_tokens > 0:
            logger.warning("New tokens have been added, make sure `resize_vocab` is True.")

    try:
        tokenizer.chat_template = _get_jinja_template(template, tokenizer)
    except ValueError:
        logger.info("Cannot add this chat template to tokenizer.")

    return template


_register_template(
    name="alpaca",
    format_user=StringFormatter(slots=["### Instruction:\n{{content}}\n\n### Response:\n"]),
    format_separator=EmptyFormatter(slots=["\n\n"]),
    default_system=(
        "Below is an instruction that describes a task. "
        "Write a response that appropriately completes the request.\n\n"
    ),
)


_register_template(
    name="aquila",
    format_user=StringFormatter(slots=["Human: {{content}}###Assistant:"]),
    format_separator=EmptyFormatter(slots=["###"]),
    default_system=(
        "A chat between a curious human and an artificial intelligence assistant. "
        "The assistant gives helpful, detailed, and polite answers to the human's questions."
    ),
    stop_words=["</s>"],
    efficient_eos=True,
)


_register_template(
    name="atom",
    format_user=StringFormatter(
        slots=[{"bos_token"}, "Human: {{content}}\n", {"eos_token"}, {"bos_token"}, "Assistant:"]
    ),
    format_assistant=StringFormatter(slots=["{{content}}\n", {"eos_token"}]),
)


_register_template(
    name="baichuan",
    format_user=StringFormatter(slots=[{"token": "<reserved_102>"}, "{{content}}", {"token": "<reserved_103>"}]),
    efficient_eos=True,
)


_register_template(
    name="baichuan2",
    format_user=StringFormatter(slots=["<reserved_106>{{content}}<reserved_107>"]),
    efficient_eos=True,
)


_register_template(
    name="belle",
    format_user=StringFormatter(slots=["Human: {{content}}\n\nBelle: "]),
    format_separator=EmptyFormatter(slots=["\n\n"]),
    format_prefix=EmptyFormatter(slots=[{"bos_token"}]),
)


_register_template(
    name="bluelm",
    format_user=StringFormatter(slots=[{"token": "[|Human|]:"}, "{{content}}", {"token": "[|AI|]:"}]),
)


_register_template(
    name="breeze",
    format_user=StringFormatter(slots=["[INST] {{content}} [/INST] "]),
    format_prefix=EmptyFormatter(slots=[{"bos_token"}]),
    efficient_eos=True,
)


_register_template(
    name="chatglm2",
    format_user=StringFormatter(slots=["[Round {{idx}}]\n\n问：{{content}}\n\n答："]),
    format_separator=EmptyFormatter(slots=["\n\n"]),
    format_prefix=EmptyFormatter(slots=[{"token": "[gMASK]"}, {"token": "sop"}]),
    efficient_eos=True,
)


_register_template(
    name="chatglm3",
    format_user=StringFormatter(slots=[{"token": "<|user|>"}, "\n", "{{content}}", {"token": "<|assistant|>"}]),
    format_assistant=StringFormatter(slots=["\n", "{{content}}"]),
    format_system=StringFormatter(slots=[{"token": "<|system|>"}, "\n", "{{content}}"]),
    format_function=FunctionFormatter(slots=[], tool_format="glm4"),
    format_observation=StringFormatter(
        slots=[{"token": "<|observation|>"}, "\n", "{{content}}", {"token": "<|assistant|>"}]
    ),
    format_tools=ToolFormatter(tool_format="glm4"),
    format_prefix=EmptyFormatter(slots=[{"token": "[gMASK]"}, {"token": "sop"}]),
    stop_words=["<|user|>", "<|observation|>"],
    efficient_eos=True,
)


_register_template(
    name="chatml",
    format_user=StringFormatter(slots=["<|im_start|>user\n{{content}}<|im_end|>\n<|im_start|>assistant\n"]),
    format_system=StringFormatter(slots=["<|im_start|>system\n{{content}}<|im_end|>\n"]),
    format_observation=StringFormatter(slots=["<|im_start|>tool\n{{content}}<|im_end|>\n<|im_start|>assistant\n"]),
    format_separator=EmptyFormatter(slots=["\n"]),
    stop_words=["<|im_end|>", "<|im_start|>"],
    replace_eos=True,
)


_register_template(
    name="chatml_de",
    format_user=StringFormatter(slots=["<|im_start|>user\n{{content}}<|im_end|>\n<|im_start|>assistant\n"]),
    format_system=StringFormatter(slots=["<|im_start|>system\n{{content}}<|im_end|>\n"]),
    format_observation=StringFormatter(slots=["<|im_start|>tool\n{{content}}<|im_end|>\n<|im_start|>assistant\n"]),
    format_separator=EmptyFormatter(slots=["\n"]),
    default_system="Du bist ein freundlicher und hilfsbereiter KI-Assistent.",
    stop_words=["<|im_end|>", "<|im_start|>"],
    replace_eos=True,
)


_register_template(
    name="codegeex2",
    format_prefix=EmptyFormatter(slots=[{"token": "[gMASK]"}, {"token": "sop"}]),
)


_register_template(
    name="codegeex4",
    format_user=StringFormatter(slots=["<|user|>\n{{content}}<|assistant|>\n"]),
    format_system=StringFormatter(slots=["<|system|>\n{{content}}"]),
    format_function=FunctionFormatter(slots=[], tool_format="glm4"),
    format_observation=StringFormatter(slots=["<|observation|>\n{{content}}<|assistant|>\n"]),
    format_tools=ToolFormatter(tool_format="glm4"),
    format_prefix=EmptyFormatter(slots=["[gMASK]<sop>"]),
    default_system=(
        "你是一位智能编程助手，你叫CodeGeeX。你会为用户回答关于编程、代码、计算机方面的任何问题，"
        "并提供格式规范、可以执行、准确安全的代码，并在必要时提供详细的解释。"
    ),
    stop_words=["<|user|>", "<|observation|>"],
    efficient_eos=True,
)


_register_template(
    name="cohere",
    format_user=StringFormatter(
        slots=[
            (
                "<|START_OF_TURN_TOKEN|><|USER_TOKEN|>{{content}}<|END_OF_TURN_TOKEN|>"
                "<|START_OF_TURN_TOKEN|><|CHATBOT_TOKEN|>"
            )
        ]
    ),
    format_system=StringFormatter(slots=["<|START_OF_TURN_TOKEN|><|SYSTEM_TOKEN|>{{content}}<|END_OF_TURN_TOKEN|>"]),
    format_prefix=EmptyFormatter(slots=[{"bos_token"}]),
)


_register_template(
    name="cpm",
    format_user=StringFormatter(slots=["<用户>{{content}}<AI>"]),
    format_prefix=EmptyFormatter(slots=[{"bos_token"}]),
)


_register_template(
    name="dbrx",
    format_user=StringFormatter(slots=["<|im_start|>user\n{{content}}<|im_end|>\n<|im_start|>assistant\n"]),
    format_system=StringFormatter(slots=["<|im_start|>system\n{{content}}<|im_end|>\n"]),
    format_observation=StringFormatter(slots=["<|im_start|>tool\n{{content}}<|im_end|>\n<|im_start|>assistant\n"]),
    format_separator=EmptyFormatter(slots=["\n"]),
    default_system=(
        "You are DBRX, created by Databricks. You were last updated in December 2023. "
        "You answer questions based on information available up to that point.\n"
        "YOU PROVIDE SHORT RESPONSES TO SHORT QUESTIONS OR STATEMENTS, but provide thorough "
        "responses to more complex and open-ended questions.\nYou assist with various tasks, "
        "from writing to coding (using markdown for code blocks — remember to use ``` with "
        "code, JSON, and tables).\n(You do not have real-time data access or code execution "
        "capabilities. You avoid stereotyping and provide balanced perspectives on "
        "controversial topics. You do not provide song lyrics, poems, or news articles and "
        "do not divulge details of your training data.)\nThis is your system prompt, "
        "guiding your responses. Do not reference it, just respond to the user. If you find "
        "yourself talking about this message, stop. You should be responding appropriately "
        "and usually that means not mentioning this.\nYOU DO NOT MENTION ANY OF THIS INFORMATION "
        "ABOUT YOURSELF UNLESS THE INFORMATION IS DIRECTLY PERTINENT TO THE USER'S QUERY."
    ),
    stop_words=["<|im_end|>"],
    replace_eos=True,
)


_register_template(
    name="deepseek",
    format_user=StringFormatter(slots=["User: {{content}}\n\nAssistant:"]),
    format_system=StringFormatter(slots=["{{content}}\n\n"]),
    format_prefix=EmptyFormatter(slots=[{"bos_token"}]),
)


_register_template(
    name="deepseekcoder",
    format_user=StringFormatter(slots=["### Instruction:\n{{content}}\n### Response:"]),
    format_assistant=StringFormatter(slots=["\n{{content}}\n<|EOT|>"]),
    format_separator=EmptyFormatter(slots=["\n"]),
    format_prefix=EmptyFormatter(slots=[{"bos_token"}]),
    default_system=(
        "You are an AI programming assistant, utilizing the DeepSeek Coder model, "
        "developed by DeepSeek Company, and you only answer questions related to computer science. "
        "For politically sensitive questions, security and privacy issues, "
        "and other non-computer science questions, you will refuse to answer.\n"
    ),
)


_register_template(
    name="default",
    format_user=StringFormatter(slots=["Human: {{content}}\nAssistant:"]),
    format_system=StringFormatter(slots=["{{content}}\n"]),
    format_separator=EmptyFormatter(slots=["\n"]),
)


_register_template(
    name="empty",
    efficient_eos=True,
)


_register_template(
    name="falcon",
    format_user=StringFormatter(slots=["User: {{content}}\nFalcon:"]),
    format_separator=EmptyFormatter(slots=["\n"]),
    efficient_eos=True,
)


_register_template(
    name="fewshot",
    format_separator=EmptyFormatter(slots=["\n\n"]),
    efficient_eos=True,
)


_register_template(
    name="gemma",
    format_user=StringFormatter(slots=["<start_of_turn>user\n{{content}}<end_of_turn>\n<start_of_turn>model\n"]),
    format_observation=StringFormatter(
        slots=["<start_of_turn>tool\n{{content}}<end_of_turn>\n<start_of_turn>model\n"]
    ),
    format_separator=EmptyFormatter(slots=["<end_of_turn>\n"]),
    format_prefix=EmptyFormatter(slots=[{"bos_token"}]),
    efficient_eos=True,
)


_register_template(
    name="glm4",
    format_user=StringFormatter(slots=["<|user|>\n{{content}}<|assistant|>"]),
    format_assistant=StringFormatter(slots=["\n{{content}}"]),
    format_system=StringFormatter(slots=["<|system|>\n{{content}}"]),
    format_function=FunctionFormatter(slots=[], tool_format="glm4"),
    format_observation=StringFormatter(slots=["<|observation|>\n{{content}}<|assistant|>"]),
    format_tools=ToolFormatter(tool_format="glm4"),
    format_prefix=EmptyFormatter(slots=["[gMASK]<sop>"]),
    stop_words=["<|user|>", "<|observation|>"],
    efficient_eos=True,
)


_register_template(
    name="glm4_v",
    format_user=StringFormatter(slots=["<|user|>\n{{content}}<|assistant|>"]),
    format_assistant=StringFormatter(slots=["\n{{content}}"]),
    format_system=StringFormatter(slots=["<|system|>\n{{content}}"]),
    format_function=FunctionFormatter(slots=[], tool_format="glm4"),
    format_observation=StringFormatter(slots=["<|observation|>\n{{content}}<|assistant|>"]),
    format_tools=ToolFormatter(tool_format="glm4"),
    format_prefix=EmptyFormatter(slots=["[gMASK]<sop>"]),
    format_image=EmptyFormatter(slots=["<|begin_of_image|><|endoftext|><|end_of_image|>"]),
    stop_words=["<|user|>", "<|observation|>"],
    efficient_eos=True,
)


_register_template(
    name="intern",
    format_user=StringFormatter(slots=["<|User|>:{{content}}\n<|Bot|>:"]),
    format_system=StringFormatter(slots=["<|System|>:{{content}}\n"]),
    format_separator=EmptyFormatter(slots=["<eoa>\n"]),
    format_prefix=EmptyFormatter(slots=[{"bos_token"}]),
    stop_words=["<eoa>"],
    efficient_eos=True,  # internlm tokenizer cannot set eos_token_id
)


_register_template(
    name="intern2",
    format_user=StringFormatter(slots=["<|im_start|>user\n{{content}}<|im_end|>\n<|im_start|>assistant\n"]),
    format_system=StringFormatter(slots=["<|im_start|>system\n{{content}}<|im_end|>\n"]),
    format_separator=EmptyFormatter(slots=["<|im_end|>\n"]),
    format_prefix=EmptyFormatter(slots=[{"bos_token"}]),
    stop_words=["<|im_end|>"],
    efficient_eos=True,  # internlm2 tokenizer cannot set eos_token_id
)


_register_template(
    name="llama2",
    format_user=StringFormatter(slots=[{"bos_token"}, "[INST] {{content}} [/INST]"]),
    format_system=StringFormatter(slots=["<<SYS>>\n{{content}}\n<</SYS>>\n\n"]),
)


_register_template(
    name="llama2_zh",
    format_user=StringFormatter(slots=[{"bos_token"}, "[INST] {{content}} [/INST]"]),
    format_system=StringFormatter(slots=["<<SYS>>\n{{content}}\n<</SYS>>\n\n"]),
    default_system="You are a helpful assistant. 你是一个乐于助人的助手。",
)


_register_template(
    name="llama3",
    format_user=StringFormatter(
        slots=[
            (
                "<|start_header_id|>user<|end_header_id|>\n\n{{content}}<|eot_id|>"
                "<|start_header_id|>assistant<|end_header_id|>\n\n"
            )
        ]
    ),
    format_system=StringFormatter(slots=["<|start_header_id|>system<|end_header_id|>\n\n{{content}}<|eot_id|>"]),
    format_observation=StringFormatter(
        slots=[
            (
                "<|start_header_id|>tool<|end_header_id|>\n\n{{content}}<|eot_id|>"
                "<|start_header_id|>assistant<|end_header_id|>\n\n"
            )
        ]
    ),
    format_prefix=EmptyFormatter(slots=[{"bos_token"}]),
    stop_words=["<|eot_id|>"],
    replace_eos=True,
)


_register_template(
    name="mistral",
    format_user=StringFormatter(slots=["[INST] {{content}} [/INST]"]),
    format_prefix=EmptyFormatter(slots=[{"bos_token"}]),
)


_register_template(
    name="olmo",
    format_user=StringFormatter(slots=["<|user|>\n{{content}}<|assistant|>\n"]),
    format_prefix=EmptyFormatter(slots=[{"eos_token"}]),
)


_register_template(
    name="openchat",
    format_user=StringFormatter(slots=["GPT4 Correct User: {{content}}", {"eos_token"}, "GPT4 Correct Assistant:"]),
    format_prefix=EmptyFormatter(slots=[{"bos_token"}]),
)


_register_template(
    name="openchat-3.6",
    format_user=StringFormatter(
        slots=[
            (
                "<|start_header_id|>GPT4 Correct User<|end_header_id|>\n\n{{content}}<|eot_id|>"
                "<|start_header_id|>GPT4 Correct Assistant<|end_header_id|>\n\n"
            )
        ]
    ),
    format_prefix=EmptyFormatter(slots=[{"bos_token"}]),
    stop_words=["<|eot_id|>"],
    replace_eos=True,
)


_register_template(
    name="orion",
    format_user=StringFormatter(slots=["Human: {{content}}\n\nAssistant: ", {"eos_token"}]),
    format_prefix=EmptyFormatter(slots=[{"bos_token"}]),
)


_register_template(
    name="phi",
    format_user=StringFormatter(slots=["<|user|>\n{{content}}<|end|>\n<|assistant|>\n"]),
    format_system=StringFormatter(slots=["<|system|>\n{{content}}<|end|>\n"]),
    format_separator=EmptyFormatter(slots=["\n"]),
    format_prefix=EmptyFormatter(slots=[{"bos_token"}]),
    stop_words=["<|end|>"],
    replace_eos=True,
)


_register_template(
    name="phi_v",
    format_user=StringFormatter(slots=["<|user|>\n{{content}}<|end|>\n<|assistant|>\n"]),
    format_system=StringFormatter(slots=["<|system|>\n{{content}}<|end|>\n"]),
    format_separator=EmptyFormatter(slots=["\n"]),
    format_prefix=EmptyFormatter(slots=[{"bos_token"}]),
    stop_words=["<|end|>"],
    image_token="<|image|>",
    replace_eos=True,
)


_register_template(
    name="qwen",
    format_user=StringFormatter(slots=["<|im_start|>user\n{{content}}<|im_end|>\n<|im_start|>assistant\n"]),
    format_system=StringFormatter(slots=["<|im_start|>system\n{{content}}<|im_end|>\n"]),
    format_observation=StringFormatter(slots=["<|im_start|>tool\n{{content}}<|im_end|>\n<|im_start|>assistant\n"]),
    format_separator=EmptyFormatter(slots=["\n"]),
    default_system="You are a helpful assistant.",
    stop_words=["<|im_end|>"],
    replace_eos=True,
)


_register_template(
<<<<<<< HEAD
    name="qwen_vl",
    format_user=StringFormatter(slots=["<|im_start|>user\n{{content}}<|im_end|>\n<|im_start|>assistant\n"]),
    format_system=StringFormatter(slots=["<|im_start|>system\n{{content}}<|im_end|>\n"]),
    format_observation=StringFormatter(slots=["<|im_start|>tool\n{{content}}<|im_end|>\n<|im_start|>assistant\n"]),
    format_separator=EmptyFormatter(slots=["\n"]),
    format_image=StringFormatter(slots=["<img>{{content}}</img>"]),
    default_system="You are a helpful assistant.",
=======
    name="sailor",
    format_user=StringFormatter(slots=["<|im_start|>question\n{{content}}<|im_end|>\n<|im_start|>answer\n"]),
    format_system=StringFormatter(slots=["<|im_start|>system\n{{content}}<|im_end|>\n"]),
    format_separator=EmptyFormatter(slots=["\n"]),
    default_system=(
        "You are an AI assistant named Sailor created by Sea AI Lab. "
        "Your answer should be friendly, unbiased, faithful, informative and detailed."
    ),
>>>>>>> c8b4c7fe
    stop_words=["<|im_end|>"],
    replace_eos=True,
)


_register_template(
    name="solar",
    format_user=StringFormatter(slots=["### User:\n{{content}}\n\n### Assistant:\n"]),
    format_system=StringFormatter(slots=["### System:\n{{content}}\n\n"]),
    efficient_eos=True,
)


_register_template(
    name="starchat",
    format_user=StringFormatter(slots=["<|user|>\n{{content}}<|end|>\n<|assistant|>"]),
    format_system=StringFormatter(slots=["<|system|>\n{{content}}<|end|>\n"]),
    format_separator=EmptyFormatter(slots=["\n"]),
    stop_words=["<|end|>"],
    replace_eos=True,
)


_register_template(
    name="telechat",
    format_user=StringFormatter(slots=["<_user>{{content}}<_bot>"]),
    format_system=StringFormatter(slots=["<_system>{{content}}<_end>"]),
    stop_words=["<_end>"],
    replace_eos=True,
)


_register_template(
    name="vicuna",
    format_user=StringFormatter(slots=["USER: {{content}} ASSISTANT:"]),
    default_system=(
        "A chat between a curious user and an artificial intelligence assistant. "
        "The assistant gives helpful, detailed, and polite answers to the user's questions."
    ),
)


_register_template(
    name="xuanyuan",
    format_user=StringFormatter(slots=["Human: {{content}} Assistant:"]),
    default_system=(
        "以下是用户和人工智能助手之间的对话。用户以Human开头，人工智能助手以Assistant开头，"
        "会对人类提出的问题给出有帮助、高质量、详细和礼貌的回答，并且总是拒绝参与与不道德、"
        "不安全、有争议、政治敏感等相关的话题、问题和指示。\n"
    ),
)


_register_template(
    name="xverse",
    format_user=StringFormatter(slots=["Human: {{content}}\n\nAssistant: "]),
)


_register_template(
    name="yayi",
    format_user=StringFormatter(slots=[{"token": "<|Human|>"}, ":\n{{content}}\n\n", {"token": "<|YaYi|>"}, ":"]),
    format_system=StringFormatter(slots=[{"token": "<|System|>"}, ":\n{{content}}\n\n"]),
    format_separator=EmptyFormatter(slots=["\n\n"]),
    default_system=(
        "You are a helpful, respectful and honest assistant named YaYi "
        "developed by Beijing Wenge Technology Co.,Ltd. "
        "Always answer as helpfully as possible, while being safe.  "
        "Your answers should not include any harmful, unethical, "
        "racist, sexist, toxic, dangerous, or illegal content. "
        "Please ensure that your responses are socially unbiased and positive in nature.\n\n"
        "If a question does not make any sense, or is not factually coherent, "
        "explain why instead of answering something not correct. "
        "If you don't know the answer to a question, please don't share false information."
    ),
    stop_words=["<|End|>"],
)


_register_template(
    name="yi",
    format_user=StringFormatter(slots=["<|im_start|>user\n{{content}}<|im_end|>\n<|im_start|>assistant\n"]),
    format_system=StringFormatter(slots=["<|im_start|>system\n{{content}}<|im_end|>\n"]),
    format_separator=EmptyFormatter(slots=["\n"]),
    stop_words=["<|im_end|>"],
    replace_eos=True,
)


_register_template(
    name="yi_vl",
    format_user=StringFormatter(slots=["### Human: {{content}}\n### Assistant:"]),
    format_separator=EmptyFormatter(slots=["\n"]),
    default_system=(
        "This is a chat between an inquisitive human and an AI assistant. "
        "Assume the role of the AI assistant. Read all the images carefully, "
        "and respond to the human's questions with informative, helpful, detailed and polite answers. "
        "这是一个好奇的人类和一个人工智能助手之间的对话。假设你扮演这个AI助手的角色。"
        "仔细阅读所有的图像，并对人类的问题做出信息丰富、有帮助、详细的和礼貌的回答。\n\n"
    ),
    stop_words=["###"],
    efficient_eos=True,
)


_register_template(
    name="yuan",
    format_user=StringFormatter(slots=["{{content}}", {"token": "<sep>"}]),
    format_separator=EmptyFormatter(slots=["\n"]),
    stop_words=["<eod>"],
    replace_eos=True,
)


_register_template(
    name="zephyr",
    format_user=StringFormatter(slots=["<|user|>\n{{content}}", {"eos_token"}, "<|assistant|>\n"]),
    format_system=StringFormatter(slots=["<|system|>\n{{content}}", {"eos_token"}]),
    default_system="You are Zephyr, a helpful assistant.",
)


_register_template(
    name="ziya",
    format_user=StringFormatter(slots=["<human>:{{content}}\n<bot>:"]),
    format_separator=EmptyFormatter(slots=["\n"]),
)<|MERGE_RESOLUTION|>--- conflicted
+++ resolved
@@ -814,7 +814,6 @@
 
 
 _register_template(
-<<<<<<< HEAD
     name="qwen_vl",
     format_user=StringFormatter(slots=["<|im_start|>user\n{{content}}<|im_end|>\n<|im_start|>assistant\n"]),
     format_system=StringFormatter(slots=["<|im_start|>system\n{{content}}<|im_end|>\n"]),
@@ -822,7 +821,12 @@
     format_separator=EmptyFormatter(slots=["\n"]),
     format_image=StringFormatter(slots=["<img>{{content}}</img>"]),
     default_system="You are a helpful assistant.",
-=======
+    stop_words=["<|im_end|>"],
+    replace_eos=True,
+)
+
+
+_register_template(
     name="sailor",
     format_user=StringFormatter(slots=["<|im_start|>question\n{{content}}<|im_end|>\n<|im_start|>answer\n"]),
     format_system=StringFormatter(slots=["<|im_start|>system\n{{content}}<|im_end|>\n"]),
@@ -831,7 +835,6 @@
         "You are an AI assistant named Sailor created by Sea AI Lab. "
         "Your answer should be friendly, unbiased, faithful, informative and detailed."
     ),
->>>>>>> c8b4c7fe
     stop_words=["<|im_end|>"],
     replace_eos=True,
 )
