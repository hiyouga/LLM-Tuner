from dataclasses import dataclass, field
from typing import Literal, Optional


@dataclass
class DataArguments:
    r"""
    Arguments pertaining to what data we are going to input our model for training and evaluation.
    """

    template: Optional[str] = field(
        default=None,
        metadata={"help": "Which template to use for constructing prompts in training and inference."},
    )
    dataset: Optional[str] = field(
        default=None,
        metadata={"help": "The name of provided dataset(s) to use. Use commas to separate multiple datasets."},
    )
    dataset_dir: str = field(
        default="data",
        metadata={"help": "Path to the folder containing the datasets."},
    )
<<<<<<< HEAD
    train_last_turn_only: Optional[bool] = field(
        default=False,
        metadata={"help": "Whether or not to train the last turn only."},
    )
    split: Optional[str] = field(
=======
    split: str = field(
>>>>>>> 140ad4ad
        default="train",
        metadata={"help": "Which dataset split to use for training and evaluation."},
    )
    cutoff_len: int = field(
        default=1024,
        metadata={"help": "The cutoff length of the model inputs after tokenization."},
    )
    reserved_label_len: int = field(
        default=1,
        metadata={"help": "The minimum cutoff length reserved for label after tokenization."},
    )
    train_on_prompt: bool = field(
        default=False,
        metadata={"help": "Whether to disable the mask on the prompt or not."},
    )
    streaming: bool = field(
        default=False,
        metadata={"help": "Enable dataset streaming."},
    )
    buffer_size: int = field(
        default=16384,
        metadata={"help": "Size of the buffer to randomly sample examples from in dataset streaming."},
    )
    mix_strategy: Literal["concat", "interleave_under", "interleave_over"] = field(
        default="concat",
        metadata={"help": "Strategy to use in dataset mixing (concat/interleave) (undersampling/oversampling)."},
    )
    interleave_probs: Optional[str] = field(
        default=None,
        metadata={"help": "Probabilities to sample data from datasets. Use commas to separate multiple datasets."},
    )
    overwrite_cache: bool = field(
        default=False,
        metadata={"help": "Overwrite the cached training and evaluation sets."},
    )
    preprocessing_num_workers: Optional[int] = field(
        default=None,
        metadata={"help": "The number of processes to use for the pre-processing."},
    )
    max_samples: Optional[int] = field(
        default=None,
        metadata={"help": "For debugging purposes, truncate the number of examples for each dataset."},
    )
    eval_num_beams: Optional[int] = field(
        default=None,
        metadata={"help": "Number of beams to use for evaluation. This argument will be passed to `model.generate`"},
    )
    ignore_pad_token_for_loss: bool = field(
        default=True,
        metadata={
            "help": "Whether or not to ignore the tokens corresponding to padded labels in the loss computation."
        },
    )
    val_size: float = field(
        default=0.0,
        metadata={"help": "Size of the development set, should be an integer or a float in range `[0,1)`."},
    )
    packing: Optional[bool] = field(
        default=None,
        metadata={
            "help": "Whether or not to pack the sequences in training. Will automatically enable in pre-training."
        },
    )
    cache_path: Optional[str] = field(
        default=None,
        metadata={"help": "Path to save or load the pre-processed datasets."},
    )

    def __post_init__(self):
        if self.reserved_label_len >= self.cutoff_len:
            raise ValueError("`reserved_label_len` must be smaller than `cutoff_len`.")

        if self.streaming and self.val_size > 1e-6 and self.val_size < 1:
            raise ValueError("Streaming mode should have an integer val size.")

        if self.streaming and self.max_samples is not None:
            raise ValueError("`max_samples` is incompatible with `streaming`.")<|MERGE_RESOLUTION|>--- conflicted
+++ resolved
@@ -20,15 +20,11 @@
         default="data",
         metadata={"help": "Path to the folder containing the datasets."},
     )
-<<<<<<< HEAD
     train_last_turn_only: Optional[bool] = field(
         default=False,
         metadata={"help": "Whether or not to train the last turn only."},
     )
     split: Optional[str] = field(
-=======
-    split: str = field(
->>>>>>> 140ad4ad
         default="train",
         metadata={"help": "Which dataset split to use for training and evaluation."},
     )
