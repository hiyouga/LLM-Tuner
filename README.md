<<<<<<< HEAD
# Table of Contents

- [Table of Contents](#table-of-contents)
  - [Features](#features)
  - [Benchmark](#benchmark)
  - [Supported Models](#supported-models)
  - [Supported Training Approaches](#supported-training-approaches)
  - [Provided Datasets](#provided-datasets)
  - [Requirement](#requirement)
    - [Hardware Requirement](#hardware-requirement)
  - [Getting Started](#getting-started)
    - [Installation](#installation)
    - [Data Preparation](#data-preparation)
    - [Quickstart](#quickstart)
    - [Fine-Tuning with LLaMA Board GUI (powered by Gradio)](#fine-tuning-with-llama-board-gui-powered-by-gradio)
      - [Use local environment](#use-local-environment)
      - [Use Docker](#use-docker)
      - [Use Docker Compose](#use-docker-compose)
    - [Deploy with OpenAI-style API and vLLM](#deploy-with-openai-style-api-and-vllm)
    - [Download from ModelScope Hub](#download-from-modelscope-hub)
  - [License](#license)
  - [Acknowledgement](#acknowledgement)
=======
![# LLaMA Factory](assets/logo.png)

[![GitHub Repo stars](https://img.shields.io/github/stars/hiyouga/LLaMA-Factory?style=social)](https://github.com/hiyouga/LLaMA-Factory/stargazers)
[![GitHub Code License](https://img.shields.io/github/license/hiyouga/LLaMA-Factory)](LICENSE)
[![GitHub last commit](https://img.shields.io/github/last-commit/hiyouga/LLaMA-Factory)](https://github.com/hiyouga/LLaMA-Factory/commits/main)
[![PyPI](https://img.shields.io/pypi/v/llamafactory)](https://pypi.org/project/llamafactory/)
[![Citation](https://img.shields.io/badge/citation-44-green)](#projects-using-llama-factory)
[![GitHub pull request](https://img.shields.io/badge/PRs-welcome-blue)](https://github.com/hiyouga/LLaMA-Factory/pulls)
[![Discord](https://dcbadge.vercel.app/api/server/rKfvV9r9FK?compact=true&style=flat)](https://discord.gg/rKfvV9r9FK)
[![Twitter](https://img.shields.io/twitter/follow/llamafactory_ai)](https://twitter.com/llamafactory_ai)
[![Spaces](https://img.shields.io/badge/🤗-Open%20in%20Spaces-blue)](https://huggingface.co/spaces/hiyouga/LLaMA-Board)
[![Studios](https://img.shields.io/badge/ModelScope-Open%20in%20Studios-blue)](https://modelscope.cn/studios/hiyouga/LLaMA-Board)
[![Open in Colab](https://colab.research.google.com/assets/colab-badge.svg)](https://colab.research.google.com/drive/1eRTPn37ltBbYsISy9Aw2NuI2Aq5CQrD9?usp=sharing)

[![GitHub Tread](https://trendshift.io/api/badge/repositories/4535)](https://trendshift.io/repositories/4535)

👋 Join our [WeChat](assets/wechat.jpg).

\[ English | [中文](README_zh.md) \]

**Fine-tuning a large language model can be easy as...**

https://github.com/hiyouga/LLaMA-Factory/assets/16256802/9840a653-7e9c-41c8-ae89-7ace5698baf6

Choose your path:

- **Colab**: https://colab.research.google.com/drive/1eRTPn37ltBbYsISy9Aw2NuI2Aq5CQrD9?usp=sharing
- **Local machine**: Please refer to [usage](#getting-started)

## Table of Contents

- [Features](#features)
- [Benchmark](#benchmark)
- [Changelog](#changelog)
- [Supported Models](#supported-models)
- [Supported Training Approaches](#supported-training-approaches)
- [Provided Datasets](#provided-datasets)
- [Requirement](#requirement)
- [Getting Started](#getting-started)
- [Projects using LLaMA Factory](#projects-using-llama-factory)
- [License](#license)
- [Citation](#citation)
- [Acknowledgement](#acknowledgement)
>>>>>>> 8af98176

## Features

- **Various models**: LLaMA, LLaVA, Mistral, Mixtral-MoE, Qwen, Yi, Gemma, Baichuan, ChatGLM, Phi, etc.
- **Integrated methods**: (Continuous) pre-training, (multimodal) supervised fine-tuning, reward modeling, PPO, DPO and ORPO.
- **Scalable resources**: 32-bit full-tuning, 16-bit freeze-tuning, 16-bit LoRA and 2/4/8-bit QLoRA via AQLM/AWQ/GPTQ/LLM.int8.
- **Advanced algorithms**: GaLore, BAdam, DoRA, LongLoRA, LLaMA Pro, Mixture-of-Depths, LoRA+, LoftQ and Agent tuning.
- **Practical tricks**: FlashAttention-2, Unsloth, RoPE scaling, NEFTune and rsLoRA.
- **Experiment monitors**: LlamaBoard, TensorBoard, Wandb, MLflow, etc.
- **Faster inference**: OpenAI-style API, Gradio UI and CLI with vLLM worker.

## Benchmark

Compared to ChatGLM's [P-Tuning](https://github.com/THUDM/ChatGLM2-6B/tree/main/ptuning), LLaMA Factory's LoRA tuning offers up to **3.7 times faster** training speed with a better Rouge score on the advertising text generation task. By leveraging 4-bit quantization technique, LLaMA Factory's QLoRA further improves the efficiency regarding the GPU memory.

![benchmark](assets/benchmark.svg)

<details><summary>Definitions</summary>

- **Training Speed**: the number of training samples processed per second during the training. (bs=4, cutoff_len=1024)
- **Rouge Score**: Rouge-2 score on the development set of the [advertising text generation](https://aclanthology.org/D19-1321.pdf) task. (bs=4, cutoff_len=1024)
- **GPU Memory**: Peak GPU memory usage in 4-bit quantized training. (bs=1, cutoff_len=1024)
- We adopt `pre_seq_len=128` for ChatGLM's P-Tuning and `lora_rank=32` for LLaMA Factory's LoRA tuning.

</details>

<<<<<<< HEAD
=======
## Changelog

[24/05/14] We supported training and inference on the Ascend NPU devices. Check [installation](#installation) section for details.

[24/05/13] We supported fine-tuning the **Yi-1.5** series models.

[24/04/26] We supported fine-tuning the **LLaVA-1.5** multimodal LLMs. See [examples](examples/README.md) for usage.

<details><summary>Full Changelog</summary>

[24/04/22] We provided a **[Colab notebook](https://colab.research.google.com/drive/1eRTPn37ltBbYsISy9Aw2NuI2Aq5CQrD9?usp=sharing)** for fine-tuning the Llama-3 model on a free T4 GPU. Two Llama-3-derived models fine-tuned using LLaMA Factory are available at Hugging Face, check [Llama3-8B-Chinese-Chat](https://huggingface.co/shenzhi-wang/Llama3-8B-Chinese-Chat) and [Llama3-Chinese](https://huggingface.co/zhichen/Llama3-Chinese) for details.

[24/04/21] We supported **[Mixture-of-Depths](https://arxiv.org/abs/2404.02258)** according to [AstraMindAI's implementation](https://github.com/astramind-ai/Mixture-of-depths). See [examples](examples/README.md) for usage.

[24/04/16] We supported **[BAdam](https://arxiv.org/abs/2404.02827)**. See [examples](examples/README.md) for usage.

[24/04/16] We supported **[unsloth](https://github.com/unslothai/unsloth)**'s long-sequence training (Llama-2-7B-56k within 24GB). It achieves **117%** speed and **50%** memory compared with FlashAttention-2, more benchmarks can be found in [this page](https://github.com/hiyouga/LLaMA-Factory/wiki/Performance-comparison).

[24/03/31] We supported **[ORPO](https://arxiv.org/abs/2403.07691)**. See [examples](examples/README.md) for usage.

[24/03/21] Our paper "[LlamaFactory: Unified Efficient Fine-Tuning of 100+ Language Models](https://arxiv.org/abs/2403.13372)" is available at arXiv!

[24/03/20] We supported **FSDP+QLoRA** that fine-tunes a 70B model on 2x24GB GPUs. See [examples](examples/README.md) for usage.

[24/03/13] We supported **[LoRA+](https://arxiv.org/abs/2402.12354)**. See [examples](examples/README.md) for usage.

[24/03/07] We supported gradient low-rank projection (**[GaLore](https://arxiv.org/abs/2403.03507)**) algorithm. See [examples](examples/README.md) for usage.

[24/03/07] We integrated **[vLLM](https://github.com/vllm-project/vllm)** for faster and concurrent inference. Try `infer_backend: vllm` to enjoy **270%** inference speed.

[24/02/28] We supported weight-decomposed LoRA (**[DoRA](https://arxiv.org/abs/2402.09353)**). Try `use_dora: true` to activate DoRA training.

[24/02/15] We supported **block expansion** proposed by [LLaMA Pro](https://github.com/TencentARC/LLaMA-Pro). See [examples](examples/README.md) for usage.

[24/02/05] Qwen1.5 (Qwen2 beta version) series models are supported in LLaMA-Factory. Check this [blog post](https://qwenlm.github.io/blog/qwen1.5/) for details.

[24/01/18] We supported **agent tuning** for most models, equipping model with tool using abilities by fine-tuning with `dataset: glaive_toolcall`.

[23/12/23] We supported **[unsloth](https://github.com/unslothai/unsloth)**'s implementation to boost LoRA tuning for the LLaMA, Mistral and Yi models. Try `use_unsloth: true` argument to activate unsloth patch. It achieves **170%** speed in our benchmark, check [this page](https://github.com/hiyouga/LLaMA-Factory/wiki/Performance-comparison) for details.

[23/12/12] We supported fine-tuning the latest MoE model **[Mixtral 8x7B](https://huggingface.co/mistralai/Mixtral-8x7B-v0.1)** in our framework. See hardware requirement [here](#hardware-requirement).

[23/12/01] We supported downloading pre-trained models and datasets from the **[ModelScope Hub](https://modelscope.cn/models)** for Chinese mainland users. See [this tutorial](#download-from-modelscope-hub) for usage.

[23/10/21] We supported **[NEFTune](https://arxiv.org/abs/2310.05914)** trick for fine-tuning. Try `neftune_noise_alpha: 5` argument to activate NEFTune.

[23/09/27] We supported **$S^2$-Attn** proposed by [LongLoRA](https://github.com/dvlab-research/LongLoRA) for the LLaMA models. Try `shift_attn: true` argument to enable shift short attention.

[23/09/23] We integrated MMLU, C-Eval and CMMLU benchmarks in this repo. See [examples](examples/README.md) for usage.

[23/09/10] We supported **[FlashAttention-2](https://github.com/Dao-AILab/flash-attention)**. Try `flash_attn: fa2` argument to enable FlashAttention-2 if you are using RTX4090, A100 or H100 GPUs.

[23/08/12] We supported **RoPE scaling** to extend the context length of the LLaMA models. Try `rope_scaling: linear` argument in training and `rope_scaling: dynamic` argument at inference to extrapolate the position embeddings.

[23/08/11] We supported **[DPO training](https://arxiv.org/abs/2305.18290)** for instruction-tuned models. See [examples](examples/README.md) for usage.

[23/07/31] We supported **dataset streaming**. Try `streaming: true` and `max_steps: 10000` arguments to load your dataset in streaming mode.

[23/07/29] We released two instruction-tuned 13B models at Hugging Face. See these Hugging Face Repos ([LLaMA-2](https://huggingface.co/hiyouga/Llama-2-Chinese-13b-chat) / [Baichuan](https://huggingface.co/hiyouga/Baichuan-13B-sft)) for details.

[23/07/18] We developed an **all-in-one Web UI** for training, evaluation and inference. Try `train_web.py` to fine-tune models in your Web browser. Thank [@KanadeSiina](https://github.com/KanadeSiina) and [@codemayq](https://github.com/codemayq) for their efforts in the development.

[23/07/09] We released **[FastEdit](https://github.com/hiyouga/FastEdit)** ⚡🩹, an easy-to-use package for editing the factual knowledge of large language models efficiently. Please follow [FastEdit](https://github.com/hiyouga/FastEdit) if you are interested.

[23/06/29] We provided a **reproducible example** of training a chat model using instruction-following datasets, see [Baichuan-7B-sft](https://huggingface.co/hiyouga/Baichuan-7B-sft) for details.

[23/06/22] We aligned the [demo API](src/api_demo.py) with the [OpenAI's](https://platform.openai.com/docs/api-reference/chat) format where you can insert the fine-tuned model in **arbitrary ChatGPT-based applications**.

[23/06/03] We supported quantized training and inference (aka **[QLoRA](https://github.com/artidoro/qlora)**). See [examples](examples/README.md) for usage.

</details>

>>>>>>> 8af98176
## Supported Models

| Model                                                    | Model size                       | Default module    | Template  |
| -------------------------------------------------------- | -------------------------------- | ----------------- | --------- |
| [Baichuan2](https://huggingface.co/baichuan-inc)         | 7B/13B                           | W_pack            | baichuan2 |
| [BLOOM](https://huggingface.co/bigscience)               | 560M/1.1B/1.7B/3B/7.1B/176B      | query_key_value   | -         |
| [BLOOMZ](https://huggingface.co/bigscience)              | 560M/1.1B/1.7B/3B/7.1B/176B      | query_key_value   | -         |
| [ChatGLM3](https://huggingface.co/THUDM)                 | 6B                               | query_key_value   | chatglm3  |
| [Command-R](https://huggingface.co/CohereForAI)          | 35B/104B                         | q_proj,v_proj     | cohere    |
<<<<<<< HEAD
| [DeepSeek (MoE)](https://huggingface.co/deepseek-ai)     | 7B/16B/67B                       | q_proj,v_proj     | deepseek  |
| [Falcon](https://huggingface.co/tiiuae)                  | 7B/40B/180B                      | query_key_value   | falcon    |
=======
| [DeepSeek (MoE)](https://huggingface.co/deepseek-ai)     | 7B/16B/67B/236B                  | q_proj,v_proj     | deepseek  |
| [Falcon](https://huggingface.co/tiiuae)                  | 7B/11B/40B/180B                  | query_key_value   | falcon    |
>>>>>>> 8af98176
| [Gemma/CodeGemma](https://huggingface.co/google)         | 2B/7B                            | q_proj,v_proj     | gemma     |
| [InternLM2](https://huggingface.co/internlm)             | 7B/20B                           | wqkv              | intern2   |
| [LLaMA](https://github.com/facebookresearch/llama)       | 7B/13B/33B/65B                   | q_proj,v_proj     | -         |
| [LLaMA-2](https://huggingface.co/meta-llama)             | 7B/13B/70B                       | q_proj,v_proj     | llama2    |
| [LLaMA-3](https://huggingface.co/meta-llama)             | 8B/70B                           | q_proj,v_proj     | llama3    |
| [LLaVA-1.5](https://huggingface.co/llava-hf)             | 7B/13B                           | q_proj,v_proj     | vicuna    |
| [Mistral/Mixtral](https://huggingface.co/mistralai)      | 7B/8x7B/8x22B                    | q_proj,v_proj     | mistral   |
| [OLMo](https://huggingface.co/allenai)                   | 1B/7B                            | q_proj,v_proj     | -         |
| [Phi-1.5/2](https://huggingface.co/microsoft)            | 1.3B/2.7B                        | q_proj,v_proj     | -         |
| [Phi-3](https://huggingface.co/microsoft)                | 3.8B                             | qkv_proj          | phi       |
| [Qwen](https://huggingface.co/Qwen)                      | 1.8B/7B/14B/72B                  | c_attn            | qwen      |
| [Qwen1.5 (Code/MoE)](https://huggingface.co/Qwen)        | 0.5B/1.8B/4B/7B/14B/32B/72B/110B | q_proj,v_proj     | qwen      |
| [StarCoder2](https://huggingface.co/bigcode)             | 3B/7B/15B                        | q_proj,v_proj     | -         |
| [XVERSE](https://huggingface.co/xverse)                  | 7B/13B/65B                       | q_proj,v_proj     | xverse    |
| [Yi (1/1.5)](https://huggingface.co/01-ai)               | 6B/9B/34B                        | q_proj,v_proj     | yi        |
| [Yi-VL](https://huggingface.co/01-ai)                    | 6B/34B                           | q_proj,v_proj     | yi_vl     |
| [Yuan](https://huggingface.co/IEITYuan)                  | 2B/51B/102B                      | q_proj,v_proj     | yuan      |

> [!NOTE]
> **Default module** is used for the `--lora_target` argument, you can use `--lora_target all` to specify all the available modules for better convergence.
>
> For the "base" models, the `--template` argument can be chosen from `default`, `alpaca`, `vicuna` etc. But make sure to use the **corresponding template** for the "instruct/chat" models.
>
> Remember to use the **SAME** template in training and inference.

Please refer to [constants.py](src/llamafactory/extras/constants.py) for a full list of models we supported.

You also can add a custom chat template to [template.py](src/llamafactory/data/template.py).

## Supported Training Approaches

| Approach               |     Full-tuning    |    Freeze-tuning   |       LoRA         |       QLoRA        |
| ---------------------- | ------------------ | ------------------ | ------------------ | ------------------ |
| Pre-Training           | :white_check_mark: | :white_check_mark: | :white_check_mark: | :white_check_mark: |
| Supervised Fine-Tuning | :white_check_mark: | :white_check_mark: | :white_check_mark: | :white_check_mark: |
| Reward Modeling        | :white_check_mark: | :white_check_mark: | :white_check_mark: | :white_check_mark: |
| PPO Training           | :white_check_mark: | :white_check_mark: | :white_check_mark: | :white_check_mark: |
| DPO Training           | :white_check_mark: | :white_check_mark: | :white_check_mark: | :white_check_mark: |
| ORPO Training          | :white_check_mark: | :white_check_mark: | :white_check_mark: | :white_check_mark: |

## Provided Datasets

- Chapterization GPT4 I/Os
- Gordon Ramsay Conversations

- **(To be updated)**

Some datasets require confirmation before using them, so we recommend logging in with your Hugging Face account using these commands.

```bash
pip install --upgrade huggingface_hub
huggingface-cli login
```

## Requirement

| Mandatory    | Minimum | Recommend |
| ------------ | ------- | --------- |
| python       | 3.8     | 3.10      |
| torch        | 1.13.1  | 2.2.0     |
| transformers | 4.37.2  | 4.40.1    |
| datasets     | 2.14.3  | 2.19.1    |
| accelerate   | 0.27.2  | 0.30.0    |
| peft         | 0.9.0   | 0.10.0    |
| trl          | 0.8.1   | 0.8.6     |

| Optional     | Minimum | Recommend |
| ------------ | ------- | --------- |
| CUDA         | 11.6    | 12.2      |
| deepspeed    | 0.10.0  | 0.14.0    |
| bitsandbytes | 0.39.0  | 0.43.1    |
| vllm         | 0.4.0   | 0.4.2     |
| flash-attn   | 2.3.0   | 2.5.8     |

### Hardware Requirement

\* *estimated*

| Method            | Bits |   7B  |  13B  |  30B  |   70B  |  110B  |  8x7B |  8x22B |
| ----------------- | ---- | ----- | ----- | ----- | ------ | ------ | ----- | ------ |
| Full              | AMP  | 120GB | 240GB | 600GB | 1200GB | 2000GB | 900GB | 2400GB |
| Full              |  16  |  60GB | 120GB | 300GB |  600GB |  900GB | 400GB | 1200GB |
| Freeze            |  16  |  20GB |  40GB |  80GB |  200GB |  360GB | 160GB |  400GB |
| LoRA/GaLore/BAdam |  16  |  16GB |  32GB |  64GB |  160GB |  240GB | 120GB |  320GB |
| QLoRA             |   8  |  10GB |  20GB |  40GB |   80GB |  140GB |  60GB |  160GB |
| QLoRA             |   4  |   6GB |  12GB |  24GB |   48GB |   72GB |  30GB |   96GB |
| QLoRA             |   2  |   4GB |   8GB |  16GB |   24GB |   48GB |  18GB |   48GB |

## Getting Started

### Installation

```bash
git clone https://github.com/hiyouga/LLaMA-Factory.git
cd LLaMA-Factory
pip install -e .[metrics]
```

Extra dependencies available: metrics, deepspeed, bitsandbytes, vllm, galore, badam, gptq, awq, aqlm, qwen, modelscope, quality

<details><summary>For Windows users</summary>

If you want to enable the quantized LoRA (QLoRA) on the Windows platform, you need to install a pre-built version of `bitsandbytes` library, which supports CUDA 11.1 to 12.2, please select the appropriate [release version](https://github.com/jllllll/bitsandbytes-windows-webui/releases/tag/wheels) based on your CUDA version.

```bash
pip install https://github.com/jllllll/bitsandbytes-windows-webui/releases/download/wheels/bitsandbytes-0.41.2.post2-py3-none-win_amd64.whl
```

To enable FlashAttention-2 on the Windows platform, you need to install the precompiled `flash-attn` library, which supports CUDA 12.1 to 12.2. Please download the corresponding version from [flash-attention](https://github.com/bdashore3/flash-attention/releases) based on your requirements.

</details>

<details><summary>For Ascend NPU users</summary>

To utilize Ascend NPU devices for (distributed) training and inference, you need to install the **[torch-npu](https://gitee.com/ascend/pytorch)** library and the **[Ascend CANN Kernels](https://www.hiascend.com/developer/download/community/result?module=cann)**.

| Requirement  | Minimum | Recommend |
| ------------ | ------- | --------- |
| CANN         | 8.0.RC1 | 8.0.RC1   |
| torch        | 2.2.0   | 2.2.0     |
| torch-npu    | 2.2.0   | 2.2.0     |
| deepspeed    | 0.13.2  | 0.13.2    |

Docker image:

- 32GB: [Download page](http://mirrors.cn-central-221.ovaijisuan.com/detail/130.html)
- 64GB: Coming soon

Remember to use `ASCEND_RT_VISIBLE_DEVICES` instead of `CUDA_VISIBLE_DEVICES` to specify the device to use.

If you cannot infer model on NPU devices, try setting `do_sample: false` in the configurations.

</details>

### Data Preparation

Please refer to [data/README.md](data/README.md) for checking the details about the format of dataset files. You can either use datasets on HuggingFace / ModelScope hub or load the dataset in local disk.

> [!NOTE]
> Please update `data/dataset_info.json` to use your custom dataset.

### Quickstart

Use the following 3 commands to run LoRA **fine-tuning**, **inference** and **merging** of the Llama3-8B-Instruct model, respectively.

```bash
CUDA_VISIBLE_DEVICES=0 llamafactory-cli train examples/lora_single_gpu/llama3_lora_sft.yaml
CUDA_VISIBLE_DEVICES=0 llamafactory-cli chat examples/inference/llama3_lora_sft.yaml
CUDA_VISIBLE_DEVICES=0 llamafactory-cli export examples/merge_lora/llama3_lora_sft.yaml
```

See [examples/README.md](examples/README.md) for advanced usage (including distributed training).

> [!TIP]
> Use `llamafactory-cli help` to show help information.

### Fine-Tuning with LLaMA Board GUI (powered by [Gradio](https://github.com/gradio-app/gradio))

> [!IMPORTANT]
> LLaMA Board GUI only supports training on a single GPU.

#### Use local environment

```bash
CUDA_VISIBLE_DEVICES=0 GRADIO_SHARE=1 llamafactory-cli webui
```

<details><summary>For Alibaba Cloud users</summary>

If you encountered display problems in LLaMA Board on Alibaba Cloud, try using the following command to set environment variables before starting LLaMA Board:

```bash
export GRADIO_ROOT_PATH=/${JUPYTER_NAME}/proxy/7860/
```

</details>

#### Use Docker

```bash
docker build -f ./Dockerfile -t llama-factory:latest .
docker run --gpus=all \
    -v ./hf_cache:/root/.cache/huggingface/ \
    -v ./data:/app/data \
    -v ./output:/app/output \
    -e CUDA_VISIBLE_DEVICES=0 \
    -p 7860:7860 \
    --shm-size 16G \
    --name llama_factory \
    -d llama-factory:latest
```

#### Use Docker Compose

```bash
docker compose -f ./docker-compose.yml up -d
```

<details><summary>Details about volume</summary>

- hf_cache: Utilize Hugging Face cache on the host machine. Reassignable if a cache already exists in a different directory.
- data: Place datasets on this dir of the host machine so that they can be selected on LLaMA Board GUI.
- output: Set export dir to this location so that the merged result can be accessed directly on the host machine.

</details>

### Deploy with OpenAI-style API and vLLM

```bash
CUDA_VISIBLE_DEVICES=0,1 API_PORT=8000 llamafactory-cli api examples/inference/llama3_vllm.yaml
```

### Download from ModelScope Hub

If you have trouble with downloading models and datasets from Hugging Face, you can use ModelScope.

```bash
export USE_MODELSCOPE_HUB=1 # `set USE_MODELSCOPE_HUB=1` for Windows
```

Train the model by specifying a model ID of the ModelScope Hub as the `--model_name_or_path`. You can find a full list of model IDs at [ModelScope Hub](https://modelscope.cn/models), e.g., `LLM-Research/Meta-Llama-3-8B-Instruct`.

<<<<<<< HEAD
## License

Please follow the model licenses to use the corresponding model weights: [Baichuan2](https://huggingface.co/baichuan-inc/Baichuan2-7B-Base/blob/main/Community%20License%20for%20Baichuan%202%20Model.pdf) / [BLOOM](https://huggingface.co/spaces/bigscience/license) / [ChatGLM3](https://github.com/THUDM/ChatGLM3/blob/main/MODEL_LICENSE) / [Command-R](https://cohere.com/c4ai-cc-by-nc-license) / [DeepSeek](https://github.com/deepseek-ai/DeepSeek-LLM/blob/main/LICENSE-MODEL) / [Falcon](https://huggingface.co/tiiuae/falcon-180B/blob/main/LICENSE.txt) / [Gemma](https://ai.google.dev/gemma/terms) / [InternLM2](https://github.com/InternLM/InternLM#license) / [LLaMA](https://github.com/facebookresearch/llama/blob/main/MODEL_CARD.md) / [LLaMA-2/LLaVA-1.5](https://ai.meta.com/llama/license/) / [LLaMA-3](https://llama.meta.com/llama3/license/) / [Mistral](LICENSE) / [OLMo](LICENSE) / [Phi-1.5/2](https://huggingface.co/microsoft/phi-1_5/resolve/main/Research%20License.docx) / [Phi-3](https://huggingface.co/microsoft/Phi-3-mini-4k-instruct/blob/main/LICENSE) / [Qwen](https://github.com/QwenLM/Qwen/blob/main/Tongyi%20Qianwen%20LICENSE%20AGREEMENT) / [StarCoder2](https://huggingface.co/spaces/bigcode/bigcode-model-license-agreement) / [XVERSE](https://github.com/xverse-ai/XVERSE-13B/blob/main/MODEL_LICENSE.pdf) / [Yi](https://huggingface.co/01-ai/Yi-6B/blob/main/LICENSE) / [Yuan](https://github.com/IEIT-Yuan/Yuan-2.0/blob/main/LICENSE-Yuan)
=======
## Projects using LLaMA Factory

If you have a project that should be incorporated, please contact via email or create a pull request.

<details><summary>Click to show</summary>

1. Wang et al. ESRL: Efficient Sampling-based Reinforcement Learning for Sequence Generation. 2023. [[arxiv]](https://arxiv.org/abs/2308.02223)
1. Yu et al. Open, Closed, or Small Language Models for Text Classification? 2023. [[arxiv]](https://arxiv.org/abs/2308.10092)
1. Wang et al. UbiPhysio: Support Daily Functioning, Fitness, and Rehabilitation with Action Understanding and Feedback in Natural Language. 2023. [[arxiv]](https://arxiv.org/abs/2308.10526)
1. Luceri et al. Leveraging Large Language Models to Detect Influence Campaigns in Social Media. 2023. [[arxiv]](https://arxiv.org/abs/2311.07816)
1. Zhang et al. Alleviating Hallucinations of Large Language Models through Induced Hallucinations. 2023. [[arxiv]](https://arxiv.org/abs/2312.15710)
1. Wang et al. Know Your Needs Better: Towards Structured Understanding of Marketer Demands with Analogical Reasoning Augmented LLMs. 2024. [[arxiv]](https://arxiv.org/abs/2401.04319)
1. Wang et al. CANDLE: Iterative Conceptualization and Instantiation Distillation from Large Language Models for Commonsense Reasoning. 2024. [[arxiv]](https://arxiv.org/abs/2401.07286)
1. Choi et al. FACT-GPT: Fact-Checking Augmentation via Claim Matching with LLMs. 2024. [[arxiv]](https://arxiv.org/abs/2402.05904)
1. Zhang et al. AutoMathText: Autonomous Data Selection with Language Models for Mathematical Texts. 2024. [[arxiv]](https://arxiv.org/abs/2402.07625)
1. Lyu et al. KnowTuning: Knowledge-aware Fine-tuning for Large Language Models. 2024. [[arxiv]](https://arxiv.org/abs/2402.11176)
1. Yang et al. LaCo: Large Language Model Pruning via Layer Collaps. 2024. [[arxiv]](https://arxiv.org/abs/2402.11187)
1. Bhardwaj et al. Language Models are Homer Simpson! Safety Re-Alignment of Fine-tuned Language Models through Task Arithmetic. 2024. [[arxiv]](https://arxiv.org/abs/2402.11746)
1. Yang et al. Enhancing Empathetic Response Generation by Augmenting LLMs with Small-scale Empathetic Models. 2024. [[arxiv]](https://arxiv.org/abs/2402.11801)
1. Yi et al. Generation Meets Verification: Accelerating Large Language Model Inference with Smart Parallel Auto-Correct Decoding. 2024. [[arxiv]](https://arxiv.org/abs/2402.11809)
1. Cao et al. Head-wise Shareable Attention for Large Language Models. 2024. [[arxiv]](https://arxiv.org/abs/2402.11819)
1. Zhang et al. Enhancing Multilingual Capabilities of Large Language Models through Self-Distillation from Resource-Rich Languages. 2024. [[arxiv]](https://arxiv.org/abs/2402.12204)
1. Kim et al. Efficient and Effective Vocabulary Expansion Towards Multilingual Large Language Models. 2024. [[arxiv]](https://arxiv.org/abs/2402.14714)
1. Yu et al. KIEval: A Knowledge-grounded Interactive Evaluation Framework for Large Language Models. 2024. [[arxiv]](https://arxiv.org/abs/2402.15043)
1. Huang et al. Key-Point-Driven Data Synthesis with its Enhancement on Mathematical Reasoning. 2024. [[arxiv]](https://arxiv.org/abs/2403.02333)
1. Duan et al. Negating Negatives: Alignment without Human Positive Samples via Distributional Dispreference Optimization. 2024. [[arxiv]](https://arxiv.org/abs/2403.03419)
1. Xie and Schwertfeger. Empowering Robotics with Large Language Models: osmAG Map Comprehension with LLMs. 2024. [[arxiv]](https://arxiv.org/abs/2403.08228)
1. Wu et al. Large Language Models are Parallel Multilingual Learners. 2024. [[arxiv]](https://arxiv.org/abs/2403.09073)
1. Zhang et al. EDT: Improving Large Language Models' Generation by Entropy-based Dynamic Temperature Sampling. 2024. [[arxiv]](https://arxiv.org/abs/2403.14541)
1. Weller et al. FollowIR: Evaluating and Teaching Information Retrieval Models to Follow Instructions. 2024. [[arxiv]](https://arxiv.org/abs/2403.15246)
1. Hongbin Na. CBT-LLM: A Chinese Large Language Model for Cognitive Behavioral Therapy-based Mental Health Question Answering. 2024. [[arxiv]](https://arxiv.org/abs/2403.16008)
1. Zan et al. CodeS: Natural Language to Code Repository via Multi-Layer Sketch. 2024. [[arxiv]](https://arxiv.org/abs/2403.16443)
1. Liu et al. Extensive Self-Contrast Enables Feedback-Free Language Model Alignment. 2024. [[arxiv]](https://arxiv.org/abs/2404.00604)
1. Luo et al. BAdam: A Memory Efficient Full Parameter Training Method for Large Language Models. 2024. [[arxiv]](https://arxiv.org/abs/2404.02827)
1. Du et al. Chinese Tiny LLM: Pretraining a Chinese-Centric Large Language Model. 2024. [[arxiv]](https://arxiv.org/abs/2404.04167)
1. Ma et al. Parameter Efficient Quasi-Orthogonal Fine-Tuning via Givens Rotation. 2024. [[arxiv]](https://arxiv.org/abs/2404.04316)
1. Liu et al. Dynamic Generation of Personalities with Large Language Models. 2024. [[arxiv]](https://arxiv.org/abs/2404.07084)
1. Shang et al. How Far Have We Gone in Stripped Binary Code Understanding Using Large Language Models. 2024. [[arxiv]](https://arxiv.org/abs/2404.09836)
1. Huang et al. LLMTune: Accelerate Database Knob Tuning with Large Language Models. 2024. [[arxiv]](https://arxiv.org/abs/2404.11581)
1. Deng et al. Text-Tuple-Table: Towards Information Integration in Text-to-Table Generation via Global Tuple Extraction. 2024. [[arxiv]](https://arxiv.org/abs/2404.14215)
1. Acikgoz et al. Hippocrates: An Open-Source Framework for Advancing Large Language Models in Healthcare. 2024. [[arxiv]](https://arxiv.org/abs/2404.16621)
1. Zhang et al. Small Language Models Need Strong Verifiers to Self-Correct Reasoning. 2024. [[arxiv]](https://arxiv.org/abs/2404.17140)
1. Zhou et al. FREB-TQA: A Fine-Grained Robustness Evaluation Benchmark for Table Question Answering. 2024. [[arxiv]](https://arxiv.org/abs/2404.18585)
1. **[StarWhisper](https://github.com/Yu-Yang-Li/StarWhisper)**: A large language model for Astronomy, based on ChatGLM2-6B and Qwen-14B.
1. **[DISC-LawLLM](https://github.com/FudanDISC/DISC-LawLLM)**: A large language model specialized in Chinese legal domain, based on Baichuan-13B, is capable of retrieving and reasoning on legal knowledge.
1. **[Sunsimiao](https://github.com/X-D-Lab/Sunsimiao)**: A large language model specialized in Chinese medical domain, based on Baichuan-7B and ChatGLM-6B.
1. **[CareGPT](https://github.com/WangRongsheng/CareGPT)**: A series of large language models for Chinese medical domain, based on LLaMA2-7B and Baichuan-13B.
1. **[MachineMindset](https://github.com/PKU-YuanGroup/Machine-Mindset/)**: A series of MBTI Personality large language models, capable of giving any LLM 16 different personality types based on different datasets and training methods.
1. **[Luminia-13B-v3](https://huggingface.co/Nekochu/Luminia-13B-v3)**: A large language model specialized in generate metadata for stable diffusion. [[🤗Demo]](https://huggingface.co/spaces/Nekochu/Luminia-13B_SD_Prompt)
1. **[Chinese-LLaVA-Med](https://github.com/BUAADreamer/Chinese-LLaVA-Med)**: A multimodal large language model specialized in Chinese medical domain, based on LLaVA-1.5-7B.

</details>

## License

This repository is licensed under the [Apache-2.0 License](LICENSE).

Please follow the model licenses to use the corresponding model weights: [Baichuan2](https://huggingface.co/baichuan-inc/Baichuan2-7B-Base/blob/main/Community%20License%20for%20Baichuan%202%20Model.pdf) / [BLOOM](https://huggingface.co/spaces/bigscience/license) / [ChatGLM3](https://github.com/THUDM/ChatGLM3/blob/main/MODEL_LICENSE) / [Command-R](https://cohere.com/c4ai-cc-by-nc-license) / [DeepSeek](https://github.com/deepseek-ai/DeepSeek-LLM/blob/main/LICENSE-MODEL) / [Falcon](https://huggingface.co/tiiuae/falcon-180B/blob/main/LICENSE.txt) / [Gemma](https://ai.google.dev/gemma/terms) / [InternLM2](https://github.com/InternLM/InternLM#license) / [LLaMA](https://github.com/facebookresearch/llama/blob/main/MODEL_CARD.md) / [LLaMA-2 (LLaVA-1.5)](https://ai.meta.com/llama/license/) / [LLaMA-3](https://llama.meta.com/llama3/license/) / [Mistral](LICENSE) / [OLMo](LICENSE) / [Phi-1.5/2](https://huggingface.co/microsoft/phi-1_5/resolve/main/Research%20License.docx) / [Phi-3](https://huggingface.co/microsoft/Phi-3-mini-4k-instruct/blob/main/LICENSE) / [Qwen](https://github.com/QwenLM/Qwen/blob/main/Tongyi%20Qianwen%20LICENSE%20AGREEMENT) / [StarCoder2](https://huggingface.co/spaces/bigcode/bigcode-model-license-agreement) / [XVERSE](https://github.com/xverse-ai/XVERSE-13B/blob/main/MODEL_LICENSE.pdf) / [Yi](https://huggingface.co/01-ai/Yi-6B/blob/main/LICENSE) / [Yi-1.5](LICENSE) / [Yuan](https://github.com/IEIT-Yuan/Yuan-2.0/blob/main/LICENSE-Yuan)
>>>>>>> 8af98176

## Acknowledgement

This repo benefits from [PEFT](https://github.com/huggingface/peft), [TRL](https://github.com/huggingface/trl), [QLoRA](https://github.com/artidoro/qlora), [FastChat](https://github.com/lm-sys/FastChat), and [OLLaMA-Factory](https://github.com/hiyouga/LLaMA-Factory). Thanks for their wonderful works.<|MERGE_RESOLUTION|>--- conflicted
+++ resolved
@@ -1,4 +1,3 @@
-<<<<<<< HEAD
 # Table of Contents
 
 - [Table of Contents](#table-of-contents)
@@ -21,51 +20,6 @@
     - [Download from ModelScope Hub](#download-from-modelscope-hub)
   - [License](#license)
   - [Acknowledgement](#acknowledgement)
-=======
-![# LLaMA Factory](assets/logo.png)
-
-[![GitHub Repo stars](https://img.shields.io/github/stars/hiyouga/LLaMA-Factory?style=social)](https://github.com/hiyouga/LLaMA-Factory/stargazers)
-[![GitHub Code License](https://img.shields.io/github/license/hiyouga/LLaMA-Factory)](LICENSE)
-[![GitHub last commit](https://img.shields.io/github/last-commit/hiyouga/LLaMA-Factory)](https://github.com/hiyouga/LLaMA-Factory/commits/main)
-[![PyPI](https://img.shields.io/pypi/v/llamafactory)](https://pypi.org/project/llamafactory/)
-[![Citation](https://img.shields.io/badge/citation-44-green)](#projects-using-llama-factory)
-[![GitHub pull request](https://img.shields.io/badge/PRs-welcome-blue)](https://github.com/hiyouga/LLaMA-Factory/pulls)
-[![Discord](https://dcbadge.vercel.app/api/server/rKfvV9r9FK?compact=true&style=flat)](https://discord.gg/rKfvV9r9FK)
-[![Twitter](https://img.shields.io/twitter/follow/llamafactory_ai)](https://twitter.com/llamafactory_ai)
-[![Spaces](https://img.shields.io/badge/🤗-Open%20in%20Spaces-blue)](https://huggingface.co/spaces/hiyouga/LLaMA-Board)
-[![Studios](https://img.shields.io/badge/ModelScope-Open%20in%20Studios-blue)](https://modelscope.cn/studios/hiyouga/LLaMA-Board)
-[![Open in Colab](https://colab.research.google.com/assets/colab-badge.svg)](https://colab.research.google.com/drive/1eRTPn37ltBbYsISy9Aw2NuI2Aq5CQrD9?usp=sharing)
-
-[![GitHub Tread](https://trendshift.io/api/badge/repositories/4535)](https://trendshift.io/repositories/4535)
-
-👋 Join our [WeChat](assets/wechat.jpg).
-
-\[ English | [中文](README_zh.md) \]
-
-**Fine-tuning a large language model can be easy as...**
-
-https://github.com/hiyouga/LLaMA-Factory/assets/16256802/9840a653-7e9c-41c8-ae89-7ace5698baf6
-
-Choose your path:
-
-- **Colab**: https://colab.research.google.com/drive/1eRTPn37ltBbYsISy9Aw2NuI2Aq5CQrD9?usp=sharing
-- **Local machine**: Please refer to [usage](#getting-started)
-
-## Table of Contents
-
-- [Features](#features)
-- [Benchmark](#benchmark)
-- [Changelog](#changelog)
-- [Supported Models](#supported-models)
-- [Supported Training Approaches](#supported-training-approaches)
-- [Provided Datasets](#provided-datasets)
-- [Requirement](#requirement)
-- [Getting Started](#getting-started)
-- [Projects using LLaMA Factory](#projects-using-llama-factory)
-- [License](#license)
-- [Citation](#citation)
-- [Acknowledgement](#acknowledgement)
->>>>>>> 8af98176
 
 ## Features
 
@@ -92,81 +46,6 @@
 
 </details>
 
-<<<<<<< HEAD
-=======
-## Changelog
-
-[24/05/14] We supported training and inference on the Ascend NPU devices. Check [installation](#installation) section for details.
-
-[24/05/13] We supported fine-tuning the **Yi-1.5** series models.
-
-[24/04/26] We supported fine-tuning the **LLaVA-1.5** multimodal LLMs. See [examples](examples/README.md) for usage.
-
-<details><summary>Full Changelog</summary>
-
-[24/04/22] We provided a **[Colab notebook](https://colab.research.google.com/drive/1eRTPn37ltBbYsISy9Aw2NuI2Aq5CQrD9?usp=sharing)** for fine-tuning the Llama-3 model on a free T4 GPU. Two Llama-3-derived models fine-tuned using LLaMA Factory are available at Hugging Face, check [Llama3-8B-Chinese-Chat](https://huggingface.co/shenzhi-wang/Llama3-8B-Chinese-Chat) and [Llama3-Chinese](https://huggingface.co/zhichen/Llama3-Chinese) for details.
-
-[24/04/21] We supported **[Mixture-of-Depths](https://arxiv.org/abs/2404.02258)** according to [AstraMindAI's implementation](https://github.com/astramind-ai/Mixture-of-depths). See [examples](examples/README.md) for usage.
-
-[24/04/16] We supported **[BAdam](https://arxiv.org/abs/2404.02827)**. See [examples](examples/README.md) for usage.
-
-[24/04/16] We supported **[unsloth](https://github.com/unslothai/unsloth)**'s long-sequence training (Llama-2-7B-56k within 24GB). It achieves **117%** speed and **50%** memory compared with FlashAttention-2, more benchmarks can be found in [this page](https://github.com/hiyouga/LLaMA-Factory/wiki/Performance-comparison).
-
-[24/03/31] We supported **[ORPO](https://arxiv.org/abs/2403.07691)**. See [examples](examples/README.md) for usage.
-
-[24/03/21] Our paper "[LlamaFactory: Unified Efficient Fine-Tuning of 100+ Language Models](https://arxiv.org/abs/2403.13372)" is available at arXiv!
-
-[24/03/20] We supported **FSDP+QLoRA** that fine-tunes a 70B model on 2x24GB GPUs. See [examples](examples/README.md) for usage.
-
-[24/03/13] We supported **[LoRA+](https://arxiv.org/abs/2402.12354)**. See [examples](examples/README.md) for usage.
-
-[24/03/07] We supported gradient low-rank projection (**[GaLore](https://arxiv.org/abs/2403.03507)**) algorithm. See [examples](examples/README.md) for usage.
-
-[24/03/07] We integrated **[vLLM](https://github.com/vllm-project/vllm)** for faster and concurrent inference. Try `infer_backend: vllm` to enjoy **270%** inference speed.
-
-[24/02/28] We supported weight-decomposed LoRA (**[DoRA](https://arxiv.org/abs/2402.09353)**). Try `use_dora: true` to activate DoRA training.
-
-[24/02/15] We supported **block expansion** proposed by [LLaMA Pro](https://github.com/TencentARC/LLaMA-Pro). See [examples](examples/README.md) for usage.
-
-[24/02/05] Qwen1.5 (Qwen2 beta version) series models are supported in LLaMA-Factory. Check this [blog post](https://qwenlm.github.io/blog/qwen1.5/) for details.
-
-[24/01/18] We supported **agent tuning** for most models, equipping model with tool using abilities by fine-tuning with `dataset: glaive_toolcall`.
-
-[23/12/23] We supported **[unsloth](https://github.com/unslothai/unsloth)**'s implementation to boost LoRA tuning for the LLaMA, Mistral and Yi models. Try `use_unsloth: true` argument to activate unsloth patch. It achieves **170%** speed in our benchmark, check [this page](https://github.com/hiyouga/LLaMA-Factory/wiki/Performance-comparison) for details.
-
-[23/12/12] We supported fine-tuning the latest MoE model **[Mixtral 8x7B](https://huggingface.co/mistralai/Mixtral-8x7B-v0.1)** in our framework. See hardware requirement [here](#hardware-requirement).
-
-[23/12/01] We supported downloading pre-trained models and datasets from the **[ModelScope Hub](https://modelscope.cn/models)** for Chinese mainland users. See [this tutorial](#download-from-modelscope-hub) for usage.
-
-[23/10/21] We supported **[NEFTune](https://arxiv.org/abs/2310.05914)** trick for fine-tuning. Try `neftune_noise_alpha: 5` argument to activate NEFTune.
-
-[23/09/27] We supported **$S^2$-Attn** proposed by [LongLoRA](https://github.com/dvlab-research/LongLoRA) for the LLaMA models. Try `shift_attn: true` argument to enable shift short attention.
-
-[23/09/23] We integrated MMLU, C-Eval and CMMLU benchmarks in this repo. See [examples](examples/README.md) for usage.
-
-[23/09/10] We supported **[FlashAttention-2](https://github.com/Dao-AILab/flash-attention)**. Try `flash_attn: fa2` argument to enable FlashAttention-2 if you are using RTX4090, A100 or H100 GPUs.
-
-[23/08/12] We supported **RoPE scaling** to extend the context length of the LLaMA models. Try `rope_scaling: linear` argument in training and `rope_scaling: dynamic` argument at inference to extrapolate the position embeddings.
-
-[23/08/11] We supported **[DPO training](https://arxiv.org/abs/2305.18290)** for instruction-tuned models. See [examples](examples/README.md) for usage.
-
-[23/07/31] We supported **dataset streaming**. Try `streaming: true` and `max_steps: 10000` arguments to load your dataset in streaming mode.
-
-[23/07/29] We released two instruction-tuned 13B models at Hugging Face. See these Hugging Face Repos ([LLaMA-2](https://huggingface.co/hiyouga/Llama-2-Chinese-13b-chat) / [Baichuan](https://huggingface.co/hiyouga/Baichuan-13B-sft)) for details.
-
-[23/07/18] We developed an **all-in-one Web UI** for training, evaluation and inference. Try `train_web.py` to fine-tune models in your Web browser. Thank [@KanadeSiina](https://github.com/KanadeSiina) and [@codemayq](https://github.com/codemayq) for their efforts in the development.
-
-[23/07/09] We released **[FastEdit](https://github.com/hiyouga/FastEdit)** ⚡🩹, an easy-to-use package for editing the factual knowledge of large language models efficiently. Please follow [FastEdit](https://github.com/hiyouga/FastEdit) if you are interested.
-
-[23/06/29] We provided a **reproducible example** of training a chat model using instruction-following datasets, see [Baichuan-7B-sft](https://huggingface.co/hiyouga/Baichuan-7B-sft) for details.
-
-[23/06/22] We aligned the [demo API](src/api_demo.py) with the [OpenAI's](https://platform.openai.com/docs/api-reference/chat) format where you can insert the fine-tuned model in **arbitrary ChatGPT-based applications**.
-
-[23/06/03] We supported quantized training and inference (aka **[QLoRA](https://github.com/artidoro/qlora)**). See [examples](examples/README.md) for usage.
-
-</details>
-
->>>>>>> 8af98176
 ## Supported Models
 
 | Model                                                    | Model size                       | Default module    | Template  |
@@ -176,13 +55,8 @@
 | [BLOOMZ](https://huggingface.co/bigscience)              | 560M/1.1B/1.7B/3B/7.1B/176B      | query_key_value   | -         |
 | [ChatGLM3](https://huggingface.co/THUDM)                 | 6B                               | query_key_value   | chatglm3  |
 | [Command-R](https://huggingface.co/CohereForAI)          | 35B/104B                         | q_proj,v_proj     | cohere    |
-<<<<<<< HEAD
 | [DeepSeek (MoE)](https://huggingface.co/deepseek-ai)     | 7B/16B/67B                       | q_proj,v_proj     | deepseek  |
-| [Falcon](https://huggingface.co/tiiuae)                  | 7B/40B/180B                      | query_key_value   | falcon    |
-=======
-| [DeepSeek (MoE)](https://huggingface.co/deepseek-ai)     | 7B/16B/67B/236B                  | q_proj,v_proj     | deepseek  |
 | [Falcon](https://huggingface.co/tiiuae)                  | 7B/11B/40B/180B                  | query_key_value   | falcon    |
->>>>>>> 8af98176
 | [Gemma/CodeGemma](https://huggingface.co/google)         | 2B/7B                            | q_proj,v_proj     | gemma     |
 | [InternLM2](https://huggingface.co/internlm)             | 7B/20B                           | wqkv              | intern2   |
 | [LLaMA](https://github.com/facebookresearch/llama)       | 7B/13B/33B/65B                   | q_proj,v_proj     | -         |
@@ -405,70 +279,9 @@
 
 Train the model by specifying a model ID of the ModelScope Hub as the `--model_name_or_path`. You can find a full list of model IDs at [ModelScope Hub](https://modelscope.cn/models), e.g., `LLM-Research/Meta-Llama-3-8B-Instruct`.
 
-<<<<<<< HEAD
 ## License
 
 Please follow the model licenses to use the corresponding model weights: [Baichuan2](https://huggingface.co/baichuan-inc/Baichuan2-7B-Base/blob/main/Community%20License%20for%20Baichuan%202%20Model.pdf) / [BLOOM](https://huggingface.co/spaces/bigscience/license) / [ChatGLM3](https://github.com/THUDM/ChatGLM3/blob/main/MODEL_LICENSE) / [Command-R](https://cohere.com/c4ai-cc-by-nc-license) / [DeepSeek](https://github.com/deepseek-ai/DeepSeek-LLM/blob/main/LICENSE-MODEL) / [Falcon](https://huggingface.co/tiiuae/falcon-180B/blob/main/LICENSE.txt) / [Gemma](https://ai.google.dev/gemma/terms) / [InternLM2](https://github.com/InternLM/InternLM#license) / [LLaMA](https://github.com/facebookresearch/llama/blob/main/MODEL_CARD.md) / [LLaMA-2/LLaVA-1.5](https://ai.meta.com/llama/license/) / [LLaMA-3](https://llama.meta.com/llama3/license/) / [Mistral](LICENSE) / [OLMo](LICENSE) / [Phi-1.5/2](https://huggingface.co/microsoft/phi-1_5/resolve/main/Research%20License.docx) / [Phi-3](https://huggingface.co/microsoft/Phi-3-mini-4k-instruct/blob/main/LICENSE) / [Qwen](https://github.com/QwenLM/Qwen/blob/main/Tongyi%20Qianwen%20LICENSE%20AGREEMENT) / [StarCoder2](https://huggingface.co/spaces/bigcode/bigcode-model-license-agreement) / [XVERSE](https://github.com/xverse-ai/XVERSE-13B/blob/main/MODEL_LICENSE.pdf) / [Yi](https://huggingface.co/01-ai/Yi-6B/blob/main/LICENSE) / [Yuan](https://github.com/IEIT-Yuan/Yuan-2.0/blob/main/LICENSE-Yuan)
-=======
-## Projects using LLaMA Factory
-
-If you have a project that should be incorporated, please contact via email or create a pull request.
-
-<details><summary>Click to show</summary>
-
-1. Wang et al. ESRL: Efficient Sampling-based Reinforcement Learning for Sequence Generation. 2023. [[arxiv]](https://arxiv.org/abs/2308.02223)
-1. Yu et al. Open, Closed, or Small Language Models for Text Classification? 2023. [[arxiv]](https://arxiv.org/abs/2308.10092)
-1. Wang et al. UbiPhysio: Support Daily Functioning, Fitness, and Rehabilitation with Action Understanding and Feedback in Natural Language. 2023. [[arxiv]](https://arxiv.org/abs/2308.10526)
-1. Luceri et al. Leveraging Large Language Models to Detect Influence Campaigns in Social Media. 2023. [[arxiv]](https://arxiv.org/abs/2311.07816)
-1. Zhang et al. Alleviating Hallucinations of Large Language Models through Induced Hallucinations. 2023. [[arxiv]](https://arxiv.org/abs/2312.15710)
-1. Wang et al. Know Your Needs Better: Towards Structured Understanding of Marketer Demands with Analogical Reasoning Augmented LLMs. 2024. [[arxiv]](https://arxiv.org/abs/2401.04319)
-1. Wang et al. CANDLE: Iterative Conceptualization and Instantiation Distillation from Large Language Models for Commonsense Reasoning. 2024. [[arxiv]](https://arxiv.org/abs/2401.07286)
-1. Choi et al. FACT-GPT: Fact-Checking Augmentation via Claim Matching with LLMs. 2024. [[arxiv]](https://arxiv.org/abs/2402.05904)
-1. Zhang et al. AutoMathText: Autonomous Data Selection with Language Models for Mathematical Texts. 2024. [[arxiv]](https://arxiv.org/abs/2402.07625)
-1. Lyu et al. KnowTuning: Knowledge-aware Fine-tuning for Large Language Models. 2024. [[arxiv]](https://arxiv.org/abs/2402.11176)
-1. Yang et al. LaCo: Large Language Model Pruning via Layer Collaps. 2024. [[arxiv]](https://arxiv.org/abs/2402.11187)
-1. Bhardwaj et al. Language Models are Homer Simpson! Safety Re-Alignment of Fine-tuned Language Models through Task Arithmetic. 2024. [[arxiv]](https://arxiv.org/abs/2402.11746)
-1. Yang et al. Enhancing Empathetic Response Generation by Augmenting LLMs with Small-scale Empathetic Models. 2024. [[arxiv]](https://arxiv.org/abs/2402.11801)
-1. Yi et al. Generation Meets Verification: Accelerating Large Language Model Inference with Smart Parallel Auto-Correct Decoding. 2024. [[arxiv]](https://arxiv.org/abs/2402.11809)
-1. Cao et al. Head-wise Shareable Attention for Large Language Models. 2024. [[arxiv]](https://arxiv.org/abs/2402.11819)
-1. Zhang et al. Enhancing Multilingual Capabilities of Large Language Models through Self-Distillation from Resource-Rich Languages. 2024. [[arxiv]](https://arxiv.org/abs/2402.12204)
-1. Kim et al. Efficient and Effective Vocabulary Expansion Towards Multilingual Large Language Models. 2024. [[arxiv]](https://arxiv.org/abs/2402.14714)
-1. Yu et al. KIEval: A Knowledge-grounded Interactive Evaluation Framework for Large Language Models. 2024. [[arxiv]](https://arxiv.org/abs/2402.15043)
-1. Huang et al. Key-Point-Driven Data Synthesis with its Enhancement on Mathematical Reasoning. 2024. [[arxiv]](https://arxiv.org/abs/2403.02333)
-1. Duan et al. Negating Negatives: Alignment without Human Positive Samples via Distributional Dispreference Optimization. 2024. [[arxiv]](https://arxiv.org/abs/2403.03419)
-1. Xie and Schwertfeger. Empowering Robotics with Large Language Models: osmAG Map Comprehension with LLMs. 2024. [[arxiv]](https://arxiv.org/abs/2403.08228)
-1. Wu et al. Large Language Models are Parallel Multilingual Learners. 2024. [[arxiv]](https://arxiv.org/abs/2403.09073)
-1. Zhang et al. EDT: Improving Large Language Models' Generation by Entropy-based Dynamic Temperature Sampling. 2024. [[arxiv]](https://arxiv.org/abs/2403.14541)
-1. Weller et al. FollowIR: Evaluating and Teaching Information Retrieval Models to Follow Instructions. 2024. [[arxiv]](https://arxiv.org/abs/2403.15246)
-1. Hongbin Na. CBT-LLM: A Chinese Large Language Model for Cognitive Behavioral Therapy-based Mental Health Question Answering. 2024. [[arxiv]](https://arxiv.org/abs/2403.16008)
-1. Zan et al. CodeS: Natural Language to Code Repository via Multi-Layer Sketch. 2024. [[arxiv]](https://arxiv.org/abs/2403.16443)
-1. Liu et al. Extensive Self-Contrast Enables Feedback-Free Language Model Alignment. 2024. [[arxiv]](https://arxiv.org/abs/2404.00604)
-1. Luo et al. BAdam: A Memory Efficient Full Parameter Training Method for Large Language Models. 2024. [[arxiv]](https://arxiv.org/abs/2404.02827)
-1. Du et al. Chinese Tiny LLM: Pretraining a Chinese-Centric Large Language Model. 2024. [[arxiv]](https://arxiv.org/abs/2404.04167)
-1. Ma et al. Parameter Efficient Quasi-Orthogonal Fine-Tuning via Givens Rotation. 2024. [[arxiv]](https://arxiv.org/abs/2404.04316)
-1. Liu et al. Dynamic Generation of Personalities with Large Language Models. 2024. [[arxiv]](https://arxiv.org/abs/2404.07084)
-1. Shang et al. How Far Have We Gone in Stripped Binary Code Understanding Using Large Language Models. 2024. [[arxiv]](https://arxiv.org/abs/2404.09836)
-1. Huang et al. LLMTune: Accelerate Database Knob Tuning with Large Language Models. 2024. [[arxiv]](https://arxiv.org/abs/2404.11581)
-1. Deng et al. Text-Tuple-Table: Towards Information Integration in Text-to-Table Generation via Global Tuple Extraction. 2024. [[arxiv]](https://arxiv.org/abs/2404.14215)
-1. Acikgoz et al. Hippocrates: An Open-Source Framework for Advancing Large Language Models in Healthcare. 2024. [[arxiv]](https://arxiv.org/abs/2404.16621)
-1. Zhang et al. Small Language Models Need Strong Verifiers to Self-Correct Reasoning. 2024. [[arxiv]](https://arxiv.org/abs/2404.17140)
-1. Zhou et al. FREB-TQA: A Fine-Grained Robustness Evaluation Benchmark for Table Question Answering. 2024. [[arxiv]](https://arxiv.org/abs/2404.18585)
-1. **[StarWhisper](https://github.com/Yu-Yang-Li/StarWhisper)**: A large language model for Astronomy, based on ChatGLM2-6B and Qwen-14B.
-1. **[DISC-LawLLM](https://github.com/FudanDISC/DISC-LawLLM)**: A large language model specialized in Chinese legal domain, based on Baichuan-13B, is capable of retrieving and reasoning on legal knowledge.
-1. **[Sunsimiao](https://github.com/X-D-Lab/Sunsimiao)**: A large language model specialized in Chinese medical domain, based on Baichuan-7B and ChatGLM-6B.
-1. **[CareGPT](https://github.com/WangRongsheng/CareGPT)**: A series of large language models for Chinese medical domain, based on LLaMA2-7B and Baichuan-13B.
-1. **[MachineMindset](https://github.com/PKU-YuanGroup/Machine-Mindset/)**: A series of MBTI Personality large language models, capable of giving any LLM 16 different personality types based on different datasets and training methods.
-1. **[Luminia-13B-v3](https://huggingface.co/Nekochu/Luminia-13B-v3)**: A large language model specialized in generate metadata for stable diffusion. [[🤗Demo]](https://huggingface.co/spaces/Nekochu/Luminia-13B_SD_Prompt)
-1. **[Chinese-LLaVA-Med](https://github.com/BUAADreamer/Chinese-LLaVA-Med)**: A multimodal large language model specialized in Chinese medical domain, based on LLaVA-1.5-7B.
-
-</details>
-
-## License
-
-This repository is licensed under the [Apache-2.0 License](LICENSE).
-
-Please follow the model licenses to use the corresponding model weights: [Baichuan2](https://huggingface.co/baichuan-inc/Baichuan2-7B-Base/blob/main/Community%20License%20for%20Baichuan%202%20Model.pdf) / [BLOOM](https://huggingface.co/spaces/bigscience/license) / [ChatGLM3](https://github.com/THUDM/ChatGLM3/blob/main/MODEL_LICENSE) / [Command-R](https://cohere.com/c4ai-cc-by-nc-license) / [DeepSeek](https://github.com/deepseek-ai/DeepSeek-LLM/blob/main/LICENSE-MODEL) / [Falcon](https://huggingface.co/tiiuae/falcon-180B/blob/main/LICENSE.txt) / [Gemma](https://ai.google.dev/gemma/terms) / [InternLM2](https://github.com/InternLM/InternLM#license) / [LLaMA](https://github.com/facebookresearch/llama/blob/main/MODEL_CARD.md) / [LLaMA-2 (LLaVA-1.5)](https://ai.meta.com/llama/license/) / [LLaMA-3](https://llama.meta.com/llama3/license/) / [Mistral](LICENSE) / [OLMo](LICENSE) / [Phi-1.5/2](https://huggingface.co/microsoft/phi-1_5/resolve/main/Research%20License.docx) / [Phi-3](https://huggingface.co/microsoft/Phi-3-mini-4k-instruct/blob/main/LICENSE) / [Qwen](https://github.com/QwenLM/Qwen/blob/main/Tongyi%20Qianwen%20LICENSE%20AGREEMENT) / [StarCoder2](https://huggingface.co/spaces/bigcode/bigcode-model-license-agreement) / [XVERSE](https://github.com/xverse-ai/XVERSE-13B/blob/main/MODEL_LICENSE.pdf) / [Yi](https://huggingface.co/01-ai/Yi-6B/blob/main/LICENSE) / [Yi-1.5](LICENSE) / [Yuan](https://github.com/IEIT-Yuan/Yuan-2.0/blob/main/LICENSE-Yuan)
->>>>>>> 8af98176
 
 ## Acknowledgement
 
