![# LLaMA Factory](assets/logo.png)

[![GitHub Repo stars](https://img.shields.io/github/stars/hiyouga/LLaMA-Factory?style=social)](https://github.com/hiyouga/LLaMA-Factory/stargazers)
[![GitHub Code License](https://img.shields.io/github/license/hiyouga/LLaMA-Factory)](LICENSE)
[![GitHub last commit](https://img.shields.io/github/last-commit/hiyouga/LLaMA-Factory)](https://github.com/hiyouga/LLaMA-Factory/commits/main)
[![PyPI](https://img.shields.io/pypi/v/llamafactory)](https://pypi.org/project/llamafactory/)
[![Citation](https://img.shields.io/badge/citation-72-green)](#使用了-llama-factory-的项目)
[![GitHub pull request](https://img.shields.io/badge/PRs-welcome-blue)](https://github.com/hiyouga/LLaMA-Factory/pulls)
[![Discord](https://dcbadge.vercel.app/api/server/rKfvV9r9FK?compact=true&style=flat)](https://discord.gg/rKfvV9r9FK)
[![Twitter](https://img.shields.io/twitter/follow/llamafactory_ai)](https://twitter.com/llamafactory_ai)
[![Open in Colab](https://colab.research.google.com/assets/colab-badge.svg)](https://colab.research.google.com/drive/1d5KQtbemerlSDSxZIfAaWXhKr30QypiK?usp=sharing)
[![Open in DSW](https://gallery.pai-ml.com/assets/open-in-dsw.svg)](https://gallery.pai-ml.com/#/preview/deepLearning/nlp/llama_factory)
[![Spaces](https://img.shields.io/badge/🤗-Open%20in%20Spaces-blue)](https://huggingface.co/spaces/hiyouga/LLaMA-Board)
[![Studios](https://img.shields.io/badge/ModelScope-Open%20in%20Studios-blue)](https://modelscope.cn/studios/hiyouga/LLaMA-Board)

[![GitHub Tread](https://trendshift.io/api/badge/repositories/4535)](https://trendshift.io/repositories/4535)

👋 加入我们的[微信群](assets/wechat.jpg)或 [NPU 用户群](assets/wechat_npu.jpg)。

\[ [English](README.md) | 中文 \]

**微调大模型可以像这样轻松…**

https://github.com/user-attachments/assets/e6ce34b0-52d5-4f3e-a830-592106c4c272

选择你的打开方式：

- **Colab**：https://colab.research.google.com/drive/1d5KQtbemerlSDSxZIfAaWXhKr30QypiK?usp=sharing
- **PAI-DSW**: https://gallery.pai-ml.com/#/preview/deepLearning/nlp/llama_factory
- **本地机器**：请见[如何使用](#如何使用)

## 目录

- [项目特色](#项目特色)
- [性能指标](#性能指标)
- [更新日志](#更新日志)
- [模型](#模型)
- [训练方法](#训练方法)
- [数据集](#数据集)
- [软硬件依赖](#软硬件依赖)
- [如何使用](#如何使用)
- [使用了 LLaMA Factory 的项目](#使用了-llama-factory-的项目)
- [协议](#协议)
- [引用](#引用)
- [致谢](#致谢)

## 项目特色

- **多种模型**：LLaMA、LLaVA、Mistral、Mixtral-MoE、Qwen、Yi、Gemma、Baichuan、ChatGLM、Phi 等等。
- **集成方法**：（增量）预训练、（多模态）指令监督微调、奖励模型训练、PPO 训练、DPO 训练、KTO 训练、ORPO 训练等等。
- **多种精度**：16 比特全参数微调、冻结微调、LoRA 微调和基于 AQLM/AWQ/GPTQ/LLM.int8/HQQ/EETQ 的 2/3/4/5/6/8 比特 QLoRA 微调。
- **先进算法**：GaLore、BAdam、DoRA、LongLoRA、LLaMA Pro、Mixture-of-Depths、LoRA+、LoftQ、PiSSA 和 Agent 微调。
- **实用技巧**：FlashAttention-2、Unsloth、RoPE scaling、NEFTune 和 rsLoRA。
- **实验监控**：LlamaBoard、TensorBoard、Wandb、MLflow 等等。
- **极速推理**：基于 vLLM 的 OpenAI 风格 API、浏览器界面和命令行接口。

## 性能指标

与 ChatGLM 官方的 [P-Tuning](https://github.com/THUDM/ChatGLM2-6B/tree/main/ptuning) 微调相比，LLaMA Factory 的 LoRA 微调提供了 **3.7 倍**的加速比，同时在广告文案生成任务上取得了更高的 Rouge 分数。结合 4 比特量化技术，LLaMA Factory 的 QLoRA 微调进一步降低了 GPU 显存消耗。

![benchmark](assets/benchmark.svg)

<details><summary>变量定义</summary>

- **Training Speed**: 训练阶段每秒处理的样本数量。（批处理大小=4，截断长度=1024）
- **Rouge Score**: [广告文案生成](https://aclanthology.org/D19-1321.pdf)任务验证集上的 Rouge-2 分数。（批处理大小=4，截断长度=1024）
- **GPU Memory**: 4 比特量化训练的 GPU 显存峰值。（批处理大小=1，截断长度=1024）
- 我们在 ChatGLM 的 P-Tuning 中采用 `pre_seq_len=128`，在 LLaMA Factory 的 LoRA 微调中采用 `lora_rank=32`。

</details>

## 更新日志

[24/06/16] 我们支持了 **[PiSSA](https://arxiv.org/abs/2404.02948)** 算法。详细用法请参照 [examples](examples/README_zh.md)。

[24/06/07] 我们支持了 **[Qwen2](https://qwenlm.github.io/blog/qwen2/)** 和 **[GLM-4](https://github.com/THUDM/GLM-4)** 模型的微调。

[24/05/26] 我们支持了 **[SimPO](https://arxiv.org/abs/2405.14734)** 偏好对齐算法。详细用法请参照 [examples](examples/README_zh.md)。

<details><summary>展开日志</summary>

[24/05/20] 我们支持了 **PaliGemma** 系列模型的微调。注意 PaliGemma 是预训练模型，你需要使用 `gemma` 模板进行微调使其获得对话能力。

[24/05/18] 我们支持了 **[KTO](https://arxiv.org/abs/2402.01306)** 偏好对齐算法。详细用法请参照 [examples](examples/README_zh.md)。

[24/05/14] 我们支持了昇腾 NPU 设备的训练和推理。详情请查阅[安装](#安装-llama-factory)部分。

[24/04/26] 我们支持了多模态模型 **LLaVA-1.5** 的微调。详细用法请参照 [examples](examples/README_zh.md)。

[24/04/22] 我们提供了在免费 T4 GPU 上微调 Llama-3 模型的 **[Colab 笔记本](https://colab.research.google.com/drive/1d5KQtbemerlSDSxZIfAaWXhKr30QypiK?usp=sharing)**。Hugging Face 社区公开了两个利用 LLaMA Factory 微调的 Llama-3 模型，详情请见 [Llama3-8B-Chinese-Chat](https://huggingface.co/shenzhi-wang/Llama3-8B-Chinese-Chat) 和 [Llama3-Chinese](https://huggingface.co/zhichen/Llama3-Chinese)。

[24/04/21] 我们基于 [AstraMindAI 的仓库](https://github.com/astramind-ai/Mixture-of-depths)支持了 **[混合深度训练](https://arxiv.org/abs/2404.02258)**。详细用法请参照 [examples](examples/README_zh.md)。

[24/04/16] 我们支持了 **[BAdam](https://arxiv.org/abs/2404.02827)**。详细用法请参照 [examples](examples/README_zh.md)。

[24/04/16] 我们支持了 **[unsloth](https://github.com/unslothai/unsloth)** 的长序列训练（24GB 可训练 Llama-2-7B-56k）。该方法相比 FlashAttention-2 提供了 **117%** 的训练速度和 **50%** 的显存节约。更多数据请见[此页面](https://github.com/hiyouga/LLaMA-Factory/wiki/Performance-comparison)。

[24/03/31] 我们支持了 **[ORPO](https://arxiv.org/abs/2403.07691)**。详细用法请参照 [examples](examples/README_zh.md)。

[24/03/21] 我们的论文 "[LlamaFactory: Unified Efficient Fine-Tuning of 100+ Language Models](https://arxiv.org/abs/2403.13372)" 可在 arXiv 上查看！

[24/03/20] 我们支持了能在 2x24GB GPU 上微调 70B 模型的 **FSDP+QLoRA**。详细用法请参照 [examples](examples/README_zh.md)。

[24/03/13] 我们支持了 **[LoRA+](https://arxiv.org/abs/2402.12354)**。详细用法请参照 [examples](examples/README_zh.md)。

[24/03/07] 我们支持了梯度低秩投影（**[GaLore](https://arxiv.org/abs/2403.03507)**）算法。详细用法请参照 [examples](examples/README_zh.md)。

[24/03/07] 我们集成了 **[vLLM](https://github.com/vllm-project/vllm)** 以实现极速并发推理。请使用 `infer_backend: vllm` 来获得 **270%** 的推理速度。

[24/02/28] 我们支持了 **[DoRA](https://arxiv.org/abs/2402.09353)** 微调。请使用 `use_dora: true` 参数进行 DoRA 微调。

[24/02/15] 我们支持了 [LLaMA Pro](https://github.com/TencentARC/LLaMA-Pro) 提出的**块扩展**方法。详细用法请参照 [examples](examples/README_zh.md)。

[24/02/05] Qwen1.5（Qwen2 测试版）系列模型已在 LLaMA-Factory 中实现微调支持。详情请查阅该[博客页面](https://qwenlm.github.io/zh/blog/qwen1.5/)。

[24/01/18] 我们针对绝大多数模型实现了 **Agent 微调**，微调时指定 `dataset: glaive_toolcall_zh` 即可使模型获得工具调用能力。

[23/12/23] 我们针对 LLaMA, Mistral 和 Yi 模型支持了 **[unsloth](https://github.com/unslothai/unsloth)** 的 LoRA 训练加速。请使用 `use_unsloth: true` 参数启用 unsloth 优化。该方法可提供 **170%** 的训练速度，详情请查阅[此页面](https://github.com/hiyouga/LLaMA-Factory/wiki/Performance-comparison)。

[23/12/12] 我们支持了微调最新的混合专家模型 **[Mixtral 8x7B](https://huggingface.co/mistralai/Mixtral-8x7B-v0.1)**。硬件需求请查阅[此处](#硬件依赖)。

[23/12/01] 我们支持了从 **[魔搭社区](https://modelscope.cn/models)** 下载预训练模型和数据集。详细用法请参照 [此教程](#从魔搭社区下载)。

[23/10/21] 我们支持了 **[NEFTune](https://arxiv.org/abs/2310.05914)** 训练技巧。请使用 `neftune_noise_alpha: 5` 参数启用 NEFTune。

[23/09/27] 我们针对 LLaMA 模型支持了 [LongLoRA](https://github.com/dvlab-research/LongLoRA) 提出的 **$S^2$-Attn**。请使用 `shift_attn: true` 参数以启用该功能。

[23/09/23] 我们在项目中集成了 MMLU、C-Eval 和 CMMLU 评估集。详细用法请参照 [examples](examples/README_zh.md)。

[23/09/10] 我们支持了 **[FlashAttention-2](https://github.com/Dao-AILab/flash-attention)**。如果您使用的是 RTX4090、A100 或 H100 GPU，请使用 `flash_attn: fa2` 参数以启用 FlashAttention-2。

[23/08/12] 我们支持了 **RoPE 插值**来扩展 LLaMA 模型的上下文长度。请使用 `rope_scaling: linear` 参数训练模型或使用 `rope_scaling: dynamic` 参数评估模型。

[23/08/11] 我们支持了指令模型的 **[DPO 训练](https://arxiv.org/abs/2305.18290)**。详细用法请参照 [examples](examples/README_zh.md)。

[23/07/31] 我们支持了**数据流式加载**。请使用 `streaming: true` 和 `max_steps: 10000` 参数来流式加载数据集。

[23/07/29] 我们在 Hugging Face 发布了两个 13B 指令微调模型。详细内容请查阅我们的 Hugging Face 项目（[LLaMA-2](https://huggingface.co/hiyouga/Llama-2-Chinese-13b-chat) / [Baichuan](https://huggingface.co/hiyouga/Baichuan-13B-sft)）。

[23/07/18] 我们开发了支持训练和测试的**浏览器一体化界面**。请使用 `train_web.py` 在您的浏览器中微调模型。感谢 [@KanadeSiina](https://github.com/KanadeSiina) 和 [@codemayq](https://github.com/codemayq) 在该功能开发中付出的努力。

[23/07/09] 我们开源了 **[FastEdit](https://github.com/hiyouga/FastEdit)** ⚡🩹，一个简单易用的、能迅速编辑大模型事实记忆的工具包。如果您感兴趣请关注我们的 [FastEdit](https://github.com/hiyouga/FastEdit) 项目。

[23/06/29] 我们提供了一个**可复现的**指令模型微调示例，详细内容请查阅 [Baichuan-7B-sft](https://huggingface.co/hiyouga/Baichuan-7B-sft)。

[23/06/22] 我们对齐了[示例 API](src/api_demo.py) 与 [OpenAI API](https://platform.openai.com/docs/api-reference/chat) 的格式，您可以将微调模型接入**任意基于 ChatGPT 的应用**中。

[23/06/03] 我们实现了 4 比特的 LoRA 训练（也称 **[QLoRA](https://github.com/artidoro/qlora)**）。详细用法请参照 [examples](examples/README_zh.md)。

</details>

## 模型

| 模型名                                                       | 模型大小                          | Template  |
| ------------------------------------------------------------ | -------------------------------- | --------- |
| [Baichuan 2](https://huggingface.co/baichuan-inc)            | 7B/13B                           | baichuan2 |
| [BLOOM/BLOOMZ](https://huggingface.co/bigscience)            | 560M/1.1B/1.7B/3B/7.1B/176B      | -         |
| [ChatGLM3](https://huggingface.co/THUDM)                     | 6B                               | chatglm3  |
| [Command R](https://huggingface.co/CohereForAI)              | 35B/104B                         | cohere    |
| [DeepSeek (Code/MoE)](https://huggingface.co/deepseek-ai)    | 7B/16B/67B/236B                  | deepseek  |
| [Falcon](https://huggingface.co/tiiuae)                      | 7B/11B/40B/180B                  | falcon    |
| [Gemma/Gemma 2/CodeGemma](https://huggingface.co/google)     | 2B/7B/9B/27B                     | gemma     |
| [GLM-4](https://huggingface.co/THUDM)                        | 9B                               | glm4      |
<<<<<<< HEAD
| [GLM-4V](https://huggingface.co/THUDM)                       | 9B                               | glm4_v    |
| [InternLM2](https://huggingface.co/internlm)                 | 7B/20B                           | intern2   |
=======
| [InternLM2/InternLM2.5](https://huggingface.co/internlm)     | 7B/20B                           | intern2   |
>>>>>>> 3885949a
| [Llama](https://github.com/facebookresearch/llama)           | 7B/13B/33B/65B                   | -         |
| [Llama 2](https://huggingface.co/meta-llama)                 | 7B/13B/70B                       | llama2    |
| [Llama 3/Llama 3.1](https://huggingface.co/meta-llama)       | 8B/70B                           | llama3    |
| [LLaVA-1.5](https://huggingface.co/llava-hf)                 | 7B/13B                           | vicuna    |
| [Mistral/Mixtral](https://huggingface.co/mistralai)          | 7B/8x7B/8x22B                    | mistral   |
| [MiniCPM](https://huggingface.co/openbmb)                    | 1B/2B                            | cpm       |
| [OLMo](https://huggingface.co/allenai)                       | 1B/7B                            | -         |
| [PaliGemma](https://huggingface.co/google)                   | 3B                               | gemma     |
| [Phi-1.5/Phi-2](https://huggingface.co/microsoft)            | 1.3B/2.7B                        | -         |
| [Phi-3](https://huggingface.co/microsoft)                    | 4B/7B/14B                        | phi       |
| [Phi-3-vision](https://huggingface.co/microsoft)             | 4B                               | phi_v     |
| [Qwen/Qwen1.5/Qwen2 (Code/MoE)](https://huggingface.co/Qwen) | 0.5B/1.5B/4B/7B/14B/32B/72B/110B | qwen      |
| [Qwen-VL](https://huggingface.co/Qwen)                       | 9B                               | qwen_vl   |
| [StarCoder 2](https://huggingface.co/bigcode)                | 3B/7B/15B                        | -         |
| [XVERSE](https://huggingface.co/xverse)                      | 7B/13B/65B                       | xverse    |
| [Yi/Yi-1.5](https://huggingface.co/01-ai)                    | 6B/9B/34B                        | yi        |
| [Yi-VL](https://huggingface.co/01-ai)                        | 6B/34B                           | yi_vl     |
| [Yuan 2](https://huggingface.co/IEITYuan)                    | 2B/51B/102B                      | yuan      |

> [!NOTE]
> 对于所有“基座”（Base）模型，`template` 参数可以是 `default`, `alpaca`, `vicuna` 等任意值。但“对话”（Instruct/Chat）模型请务必使用**对应的模板**。
>
> 请务必在训练和推理时采用**完全一致**的模板。

项目所支持模型的完整列表请参阅 [constants.py](src/llamafactory/extras/constants.py)。

您也可以在 [template.py](src/llamafactory/data/template.py) 中添加自己的对话模板。

## 训练方法

| 方法                   |     全参数训练      |    部分参数训练     |       LoRA         |       QLoRA        |
| ---------------------- | ------------------ | ------------------ | ------------------ | ------------------ |
| 预训练                 | :white_check_mark: | :white_check_mark: | :white_check_mark: | :white_check_mark: |
| 指令监督微调            | :white_check_mark: | :white_check_mark: | :white_check_mark: | :white_check_mark: |
| 奖励模型训练            | :white_check_mark: | :white_check_mark: | :white_check_mark: | :white_check_mark: |
| PPO 训练               | :white_check_mark: | :white_check_mark: | :white_check_mark: | :white_check_mark: |
| DPO 训练               | :white_check_mark: | :white_check_mark: | :white_check_mark: | :white_check_mark: |
| KTO 训练               | :white_check_mark: | :white_check_mark: | :white_check_mark: | :white_check_mark: |
| ORPO 训练              | :white_check_mark: | :white_check_mark: | :white_check_mark: | :white_check_mark: |
| SimPO 训练             | :white_check_mark: | :white_check_mark: | :white_check_mark: | :white_check_mark: |

> [!TIP]
> 有关 PPO 的实现细节，请参考[此博客](https://newfacade.github.io/notes-on-reinforcement-learning/17-ppo-trl.html)。

## 数据集

<details><summary>预训练数据集</summary>

- [Wiki Demo (en)](data/wiki_demo.txt)
- [RefinedWeb (en)](https://huggingface.co/datasets/tiiuae/falcon-refinedweb)
- [RedPajama V2 (en)](https://huggingface.co/datasets/togethercomputer/RedPajama-Data-V2)
- [Wikipedia (en)](https://huggingface.co/datasets/olm/olm-wikipedia-20221220)
- [Wikipedia (zh)](https://huggingface.co/datasets/pleisto/wikipedia-cn-20230720-filtered)
- [Pile (en)](https://huggingface.co/datasets/EleutherAI/pile)
- [SkyPile (zh)](https://huggingface.co/datasets/Skywork/SkyPile-150B)
- [FineWeb (en)](https://huggingface.co/datasets/HuggingFaceFW/fineweb)
- [FineWeb-Edu (en)](https://huggingface.co/datasets/HuggingFaceFW/fineweb-edu)
- [The Stack (en)](https://huggingface.co/datasets/bigcode/the-stack)
- [StarCoder (en)](https://huggingface.co/datasets/bigcode/starcoderdata)

</details>

<details><summary>指令微调数据集</summary>

- [Identity (en&zh)](data/identity.json)
- [Stanford Alpaca (en)](https://github.com/tatsu-lab/stanford_alpaca)
- [Stanford Alpaca (zh)](https://github.com/ymcui/Chinese-LLaMA-Alpaca-3)
- [Alpaca GPT4 (en&zh)](https://github.com/Instruction-Tuning-with-GPT-4/GPT-4-LLM)
- [Glaive Function Calling V2 (en&zh)](https://huggingface.co/datasets/glaiveai/glaive-function-calling-v2)
- [LIMA (en)](https://huggingface.co/datasets/GAIR/lima)
- [Guanaco Dataset (multilingual)](https://huggingface.co/datasets/JosephusCheung/GuanacoDataset)
- [BELLE 2M (zh)](https://huggingface.co/datasets/BelleGroup/train_2M_CN)
- [BELLE 1M (zh)](https://huggingface.co/datasets/BelleGroup/train_1M_CN)
- [BELLE 0.5M (zh)](https://huggingface.co/datasets/BelleGroup/train_0.5M_CN)
- [BELLE Dialogue 0.4M (zh)](https://huggingface.co/datasets/BelleGroup/generated_chat_0.4M)
- [BELLE School Math 0.25M (zh)](https://huggingface.co/datasets/BelleGroup/school_math_0.25M)
- [BELLE Multiturn Chat 0.8M (zh)](https://huggingface.co/datasets/BelleGroup/multiturn_chat_0.8M)
- [UltraChat (en)](https://github.com/thunlp/UltraChat)
- [OpenPlatypus (en)](https://huggingface.co/datasets/garage-bAInd/Open-Platypus)
- [CodeAlpaca 20k (en)](https://huggingface.co/datasets/sahil2801/CodeAlpaca-20k)
- [Alpaca CoT (multilingual)](https://huggingface.co/datasets/QingyiSi/Alpaca-CoT)
- [OpenOrca (en)](https://huggingface.co/datasets/Open-Orca/OpenOrca)
- [SlimOrca (en)](https://huggingface.co/datasets/Open-Orca/SlimOrca)
- [MathInstruct (en)](https://huggingface.co/datasets/TIGER-Lab/MathInstruct)
- [Firefly 1.1M (zh)](https://huggingface.co/datasets/YeungNLP/firefly-train-1.1M)
- [Wiki QA (en)](https://huggingface.co/datasets/wiki_qa)
- [Web QA (zh)](https://huggingface.co/datasets/suolyer/webqa)
- [WebNovel (zh)](https://huggingface.co/datasets/zxbsmk/webnovel_cn)
- [Nectar (en)](https://huggingface.co/datasets/berkeley-nest/Nectar)
- [deepctrl (en&zh)](https://www.modelscope.cn/datasets/deepctrl/deepctrl-sft-data)
- [Advertise Generating (zh)](https://huggingface.co/datasets/HasturOfficial/adgen)
- [ShareGPT Hyperfiltered (en)](https://huggingface.co/datasets/totally-not-an-llm/sharegpt-hyperfiltered-3k)
- [ShareGPT4 (en&zh)](https://huggingface.co/datasets/shibing624/sharegpt_gpt4)
- [UltraChat 200k (en)](https://huggingface.co/datasets/HuggingFaceH4/ultrachat_200k)
- [AgentInstruct (en)](https://huggingface.co/datasets/THUDM/AgentInstruct)
- [LMSYS Chat 1M (en)](https://huggingface.co/datasets/lmsys/lmsys-chat-1m)
- [Evol Instruct V2 (en)](https://huggingface.co/datasets/WizardLM/WizardLM_evol_instruct_V2_196k)
- [Cosmopedia (en)](https://huggingface.co/datasets/HuggingFaceTB/cosmopedia)
- [STEM (zh)](https://huggingface.co/datasets/hfl/stem_zh_instruction)
- [Ruozhiba (zh)](https://huggingface.co/datasets/hfl/ruozhiba_gpt4_turbo)
- [Neo-sft (zh)](https://huggingface.co/datasets/m-a-p/neo_sft_phase2)
- [WebInstructSub (en)](https://huggingface.co/datasets/TIGER-Lab/WebInstructSub)
- [Magpie-Pro-300K-Filtered (en)](https://huggingface.co/datasets/Magpie-Align/Magpie-Pro-300K-Filtered)
- [LLaVA mixed (en&zh)](https://huggingface.co/datasets/BUAADreamer/llava-en-zh-300k)
- [Open Assistant (de)](https://huggingface.co/datasets/mayflowergmbh/oasst_de)
- [Dolly 15k (de)](https://huggingface.co/datasets/mayflowergmbh/dolly-15k_de)
- [Alpaca GPT4 (de)](https://huggingface.co/datasets/mayflowergmbh/alpaca-gpt4_de)
- [OpenSchnabeltier (de)](https://huggingface.co/datasets/mayflowergmbh/openschnabeltier_de)
- [Evol Instruct (de)](https://huggingface.co/datasets/mayflowergmbh/evol-instruct_de)
- [Dolphin (de)](https://huggingface.co/datasets/mayflowergmbh/dolphin_de)
- [Booksum (de)](https://huggingface.co/datasets/mayflowergmbh/booksum_de)
- [Airoboros (de)](https://huggingface.co/datasets/mayflowergmbh/airoboros-3.0_de)
- [Ultrachat (de)](https://huggingface.co/datasets/mayflowergmbh/ultra-chat_de)

</details>

<details><summary>偏好数据集</summary>

- [DPO mixed (en&zh)](https://huggingface.co/datasets/hiyouga/DPO-En-Zh-20k)
- [UltraFeedback (en)](https://huggingface.co/datasets/HuggingFaceH4/ultrafeedback_binarized)
- [Orca DPO Pairs (en)](https://huggingface.co/datasets/Intel/orca_dpo_pairs)
- [HH-RLHF (en)](https://huggingface.co/datasets/Anthropic/hh-rlhf)
- [Nectar (en)](https://huggingface.co/datasets/berkeley-nest/Nectar)
- [Orca DPO (de)](https://huggingface.co/datasets/mayflowergmbh/intel_orca_dpo_pairs_de)
- [KTO mixed (en)](https://huggingface.co/datasets/argilla/kto-mix-15k)

</details>

部分数据集的使用需要确认，我们推荐使用下述命令登录您的 Hugging Face 账户。

```bash
pip install --upgrade huggingface_hub
huggingface-cli login
```

## 软硬件依赖

| 必需项       | 至少     | 推荐      |
| ------------ | ------- | --------- |
| python       | 3.8     | 3.11      |
| torch        | 1.13.1  | 2.3.0     |
| transformers | 4.41.2  | 4.41.2    |
| datasets     | 2.16.0  | 2.19.2    |
| accelerate   | 0.30.1  | 0.30.1    |
| peft         | 0.11.1  | 0.11.1    |
| trl          | 0.8.6   | 0.9.4     |

| 可选项       | 至少     | 推荐      |
| ------------ | ------- | --------- |
| CUDA         | 11.6    | 12.2      |
| deepspeed    | 0.10.0  | 0.14.0    |
| bitsandbytes | 0.39.0  | 0.43.1    |
| vllm         | 0.4.3   | 0.4.3     |
| flash-attn   | 2.3.0   | 2.5.9     |

### 硬件依赖

\* *估算值*

| 方法               | 精度 |   7B  |  13B  |  30B  |   70B  |  110B  |  8x7B |  8x22B |
| ----------------- | ---- | ----- | ----- | ----- | ------ | ------ | ----- | ------ |
| Full              | AMP  | 120GB | 240GB | 600GB | 1200GB | 2000GB | 900GB | 2400GB |
| Full              |  16  |  60GB | 120GB | 300GB |  600GB |  900GB | 400GB | 1200GB |
| Freeze            |  16  |  20GB |  40GB |  80GB |  200GB |  360GB | 160GB |  400GB |
| LoRA/GaLore/BAdam |  16  |  16GB |  32GB |  64GB |  160GB |  240GB | 120GB |  320GB |
| QLoRA             |   8  |  10GB |  20GB |  40GB |   80GB |  140GB |  60GB |  160GB |
| QLoRA             |   4  |   6GB |  12GB |  24GB |   48GB |   72GB |  30GB |   96GB |
| QLoRA             |   2  |   4GB |   8GB |  16GB |   24GB |   48GB |  18GB |   48GB |

## 如何使用

### 安装 LLaMA Factory

> [!IMPORTANT]
> 此步骤为必需。

```bash
git clone --depth 1 https://github.com/hiyouga/LLaMA-Factory.git
cd LLaMA-Factory
pip install -e ".[torch,metrics]"
```

可选的额外依赖项：torch、torch-npu、metrics、deepspeed、bitsandbytes、hqq、eetq、gptq、awq、aqlm、vllm、galore、badam、qwen、modelscope、quality

> [!TIP]
> 遇到包冲突时，可使用 `pip install --no-deps -e .` 解决。

<details><summary>Windows 用户指南</summary>

如果要在 Windows 平台上开启量化 LoRA（QLoRA），需要安装预编译的 `bitsandbytes` 库, 支持 CUDA 11.1 到 12.2, 请根据您的 CUDA 版本情况选择适合的[发布版本](https://github.com/jllllll/bitsandbytes-windows-webui/releases/tag/wheels)。

```bash
pip install https://github.com/jllllll/bitsandbytes-windows-webui/releases/download/wheels/bitsandbytes-0.41.2.post2-py3-none-win_amd64.whl
```

如果要在 Windows 平台上开启 FlashAttention-2，需要安装预编译的 `flash-attn` 库，支持 CUDA 12.1 到 12.2，请根据需求到 [flash-attention](https://github.com/bdashore3/flash-attention/releases) 下载对应版本安装。

</details>

<details><summary>昇腾 NPU 用户指南</summary>

在昇腾 NPU 设备上安装 LLaMA Factory 时，需要指定额外依赖项，使用 `pip install -e ".[torch-npu,metrics]"` 命令安装。此外，还需要安装 **[Ascend CANN Toolkit 与 Kernels](https://www.hiascend.com/developer/download/community/result?module=cann)**，安装方法请参考[安装教程](https://www.hiascend.com/document/detail/zh/CANNCommunityEdition/80RC2alpha002/quickstart/quickstart/quickstart_18_0004.html)或使用以下命令：

```bash
# 请替换 URL 为 CANN 版本和设备型号对应的 URL
# 安装 CANN Toolkit
wget https://ascend-repo.obs.cn-east-2.myhuaweicloud.com/Milan-ASL/Milan-ASL%20V100R001C17SPC701/Ascend-cann-toolkit_8.0.RC1.alpha001_linux-"$(uname -i)".run
bash Ascend-cann-toolkit_8.0.RC1.alpha001_linux-"$(uname -i)".run --install

# 安装 CANN Kernels
wget https://ascend-repo.obs.cn-east-2.myhuaweicloud.com/Milan-ASL/Milan-ASL%20V100R001C17SPC701/Ascend-cann-kernels-910b_8.0.RC1.alpha001_linux.run
bash Ascend-cann-kernels-910b_8.0.RC1.alpha001_linux.run --install

# 设置环境变量
source /usr/local/Ascend/ascend-toolkit/set_env.sh
```

| 依赖项       | 至少     | 推荐        |
| ------------ | ------- | ----------- |
| CANN         | 8.0.RC1 | 8.0.RC1     |
| torch        | 2.1.0   | 2.1.0       |
| torch-npu    | 2.1.0   | 2.1.0.post3 |
| deepspeed    | 0.13.2  | 0.13.2      |

请使用 `ASCEND_RT_VISIBLE_DEVICES` 而非 `CUDA_VISIBLE_DEVICES` 来指定运算设备。

如果遇到无法正常推理的情况，请尝试设置 `do_sample: false`。

下载预构建 Docker 镜像：[32GB](http://mirrors.cn-central-221.ovaijisuan.com/detail/130.html) | [64GB](http://mirrors.cn-central-221.ovaijisuan.com/detail/131.html)

</details>

### 数据准备

关于数据集文件的格式，请参考 [data/README_zh.md](data/README_zh.md) 的内容。你可以使用 HuggingFace / ModelScope 上的数据集或加载本地数据集。

> [!NOTE]
> 使用自定义数据集时，请更新 `data/dataset_info.json` 文件。

### 快速开始

下面三行命令分别对 Llama3-8B-Instruct 模型进行 LoRA **微调**、**推理**和**合并**。

```bash
llamafactory-cli train examples/train_lora/llama3_lora_sft.yaml
llamafactory-cli chat examples/inference/llama3_lora_sft.yaml
llamafactory-cli export examples/merge_lora/llama3_lora_sft.yaml
```

高级用法请参考 [examples/README_zh.md](examples/README_zh.md)（包括多 GPU 微调）。

> [!TIP]
> 使用 `llamafactory-cli help` 显示帮助信息。

### LLaMA Board 可视化微调（由 [Gradio](https://github.com/gradio-app/gradio) 驱动）

```bash
llamafactory-cli webui
```

### 构建 Docker

CUDA 用户：

```bash
cd docker/docker-cuda/
docker compose up -d
docker compose exec llamafactory bash
```

昇腾 NPU 用户：

```bash
cd docker/docker-npu/
docker compose up -d
docker compose exec llamafactory bash
```

AMD ROCm 用户：

```bash
cd docker/docker-rocm/
docker compose up -d
docker compose exec llamafactory bash
```

<details><summary>不使用 Docker Compose 构建</summary>

CUDA 用户：

```bash
docker build -f ./docker/docker-cuda/Dockerfile \
    --build-arg INSTALL_BNB=false \
    --build-arg INSTALL_VLLM=false \
    --build-arg INSTALL_DEEPSPEED=false \
    --build-arg INSTALL_FLASHATTN=false \
    --build-arg PIP_INDEX=https://pypi.org/simple \
    -t llamafactory:latest .

docker run -dit --gpus=all \
    -v ./hf_cache:/root/.cache/huggingface \
    -v ./ms_cache:/root/.cache/modelscope \
    -v ./data:/app/data \
    -v ./output:/app/output \
    -p 7860:7860 \
    -p 8000:8000 \
    --shm-size 16G \
    --name llamafactory \
    llamafactory:latest

docker exec -it llamafactory bash
```

昇腾 NPU 用户：

```bash
# 根据您的环境选择镜像
docker build -f ./docker/docker-npu/Dockerfile \
    --build-arg INSTALL_DEEPSPEED=false \
    --build-arg PIP_INDEX=https://pypi.org/simple \
    -t llamafactory:latest .

# 根据您的资源更改 `device`
docker run -dit \
    -v ./hf_cache:/root/.cache/huggingface \
    -v ./ms_cache:/root/.cache/modelscope \
    -v ./data:/app/data \
    -v ./output:/app/output \
    -v /usr/local/dcmi:/usr/local/dcmi \
    -v /usr/local/bin/npu-smi:/usr/local/bin/npu-smi \
    -v /usr/local/Ascend/driver:/usr/local/Ascend/driver \
    -v /etc/ascend_install.info:/etc/ascend_install.info \
    -p 7860:7860 \
    -p 8000:8000 \
    --device /dev/davinci0 \
    --device /dev/davinci_manager \
    --device /dev/devmm_svm \
    --device /dev/hisi_hdc \
    --shm-size 16G \
    --name llamafactory \
    llamafactory:latest

docker exec -it llamafactory bash
```

AMD ROCm 用户：

```bash
docker build -f ./docker/docker-rocm/Dockerfile \
    --build-arg INSTALL_BNB=false \
    --build-arg INSTALL_VLLM=false \
    --build-arg INSTALL_DEEPSPEED=false \
    --build-arg INSTALL_FLASHATTN=false \
    --build-arg PIP_INDEX=https://pypi.org/simple \
    -t llamafactory:latest .

docker run -dit \
    -v ./hf_cache:/root/.cache/huggingface \
    -v ./ms_cache:/root/.cache/modelscope \
    -v ./data:/app/data \
    -v ./output:/app/output \
    -v ./saves:/app/saves \
    -p 7860:7860 \
    -p 8000:8000 \
    --device /dev/kfd \
    --device /dev/dri \
    --shm-size 16G \
    --name llamafactory \
    llamafactory:latest

docker exec -it llamafactory bash
```

</details>

<details><summary>数据卷详情</summary>

- hf_cache：使用宿主机的 Hugging Face 缓存文件夹，允许更改为新的目录。
- data：宿主机中存放数据集的文件夹路径。
- output：将导出目录设置为该路径后，即可在宿主机中访问导出后的模型。

</details>

### 利用 vLLM 部署 OpenAI API

```bash
API_PORT=8000 llamafactory-cli api examples/inference/llama3_vllm.yaml
```

> [!TIP]
> API 文档请查阅 https://platform.openai.com/docs/api-reference/chat/create。

### 从魔搭社区下载

如果您在 Hugging Face 模型和数据集的下载中遇到了问题，可以通过下述方法使用魔搭社区。

```bash
export USE_MODELSCOPE_HUB=1 # Windows 使用 `set USE_MODELSCOPE_HUB=1`
```

将 `model_name_or_path` 设置为模型 ID 来加载对应的模型。在[魔搭社区](https://modelscope.cn/models)查看所有可用的模型，例如 `LLM-Research/Meta-Llama-3-8B-Instruct`。

### 使用 W&B 面板

若要使用 [Weights & Biases](https://wandb.ai) 记录实验数据，请在 yaml 文件中添加下面的参数。

```yaml
report_to: wandb
run_name: test_run # 可选
```

在启动训练任务时，将 `WANDB_API_KEY` 设置为[密钥](https://wandb.ai/authorize)来登录 W&B 账户。

## 使用了 LLaMA Factory 的项目

如果您有项目希望添加至下述列表，请通过邮件联系或者创建一个 PR。

<details><summary>点击显示</summary>

1. Wang et al. ESRL: Efficient Sampling-based Reinforcement Learning for Sequence Generation. 2023. [[arxiv]](https://arxiv.org/abs/2308.02223)
1. Yu et al. Open, Closed, or Small Language Models for Text Classification? 2023. [[arxiv]](https://arxiv.org/abs/2308.10092)
1. Wang et al. UbiPhysio: Support Daily Functioning, Fitness, and Rehabilitation with Action Understanding and Feedback in Natural Language. 2023. [[arxiv]](https://arxiv.org/abs/2308.10526)
1. Luceri et al. Leveraging Large Language Models to Detect Influence Campaigns in Social Media. 2023. [[arxiv]](https://arxiv.org/abs/2311.07816)
1. Zhang et al. Alleviating Hallucinations of Large Language Models through Induced Hallucinations. 2023. [[arxiv]](https://arxiv.org/abs/2312.15710)
1. Wang et al. Know Your Needs Better: Towards Structured Understanding of Marketer Demands with Analogical Reasoning Augmented LLMs. KDD 2024. [[arxiv]](https://arxiv.org/abs/2401.04319)
1. Wang et al. CANDLE: Iterative Conceptualization and Instantiation Distillation from Large Language Models for Commonsense Reasoning. ACL 2024. [[arxiv]](https://arxiv.org/abs/2401.07286)
1. Choi et al. FACT-GPT: Fact-Checking Augmentation via Claim Matching with LLMs. 2024. [[arxiv]](https://arxiv.org/abs/2402.05904)
1. Zhang et al. AutoMathText: Autonomous Data Selection with Language Models for Mathematical Texts. 2024. [[arxiv]](https://arxiv.org/abs/2402.07625)
1. Lyu et al. KnowTuning: Knowledge-aware Fine-tuning for Large Language Models. 2024. [[arxiv]](https://arxiv.org/abs/2402.11176)
1. Yang et al. LaCo: Large Language Model Pruning via Layer Collaps. 2024. [[arxiv]](https://arxiv.org/abs/2402.11187)
1. Bhardwaj et al. Language Models are Homer Simpson! Safety Re-Alignment of Fine-tuned Language Models through Task Arithmetic. 2024. [[arxiv]](https://arxiv.org/abs/2402.11746)
1. Yang et al. Enhancing Empathetic Response Generation by Augmenting LLMs with Small-scale Empathetic Models. 2024. [[arxiv]](https://arxiv.org/abs/2402.11801)
1. Yi et al. Generation Meets Verification: Accelerating Large Language Model Inference with Smart Parallel Auto-Correct Decoding. ACL 2024 Findings. [[arxiv]](https://arxiv.org/abs/2402.11809)
1. Cao et al. Head-wise Shareable Attention for Large Language Models. 2024. [[arxiv]](https://arxiv.org/abs/2402.11819)
1. Zhang et al. Enhancing Multilingual Capabilities of Large Language Models through Self-Distillation from Resource-Rich Languages. 2024. [[arxiv]](https://arxiv.org/abs/2402.12204)
1. Kim et al. Efficient and Effective Vocabulary Expansion Towards Multilingual Large Language Models. 2024. [[arxiv]](https://arxiv.org/abs/2402.14714)
1. Yu et al. KIEval: A Knowledge-grounded Interactive Evaluation Framework for Large Language Models. ACL 2024. [[arxiv]](https://arxiv.org/abs/2402.15043)
1. Huang et al. Key-Point-Driven Data Synthesis with its Enhancement on Mathematical Reasoning. 2024. [[arxiv]](https://arxiv.org/abs/2403.02333)
1. Duan et al. Negating Negatives: Alignment without Human Positive Samples via Distributional Dispreference Optimization. 2024. [[arxiv]](https://arxiv.org/abs/2403.03419)
1. Xie and Schwertfeger. Empowering Robotics with Large Language Models: osmAG Map Comprehension with LLMs. 2024. [[arxiv]](https://arxiv.org/abs/2403.08228)
1. Wu et al. Large Language Models are Parallel Multilingual Learners. 2024. [[arxiv]](https://arxiv.org/abs/2403.09073)
1. Zhang et al. EDT: Improving Large Language Models' Generation by Entropy-based Dynamic Temperature Sampling. 2024. [[arxiv]](https://arxiv.org/abs/2403.14541)
1. Weller et al. FollowIR: Evaluating and Teaching Information Retrieval Models to Follow Instructions. 2024. [[arxiv]](https://arxiv.org/abs/2403.15246)
1. Hongbin Na. CBT-LLM: A Chinese Large Language Model for Cognitive Behavioral Therapy-based Mental Health Question Answering. COLING 2024. [[arxiv]](https://arxiv.org/abs/2403.16008)
1. Zan et al. CodeS: Natural Language to Code Repository via Multi-Layer Sketch. 2024. [[arxiv]](https://arxiv.org/abs/2403.16443)
1. Liu et al. Extensive Self-Contrast Enables Feedback-Free Language Model Alignment. 2024. [[arxiv]](https://arxiv.org/abs/2404.00604)
1. Luo et al. BAdam: A Memory Efficient Full Parameter Training Method for Large Language Models. 2024. [[arxiv]](https://arxiv.org/abs/2404.02827)
1. Du et al. Chinese Tiny LLM: Pretraining a Chinese-Centric Large Language Model. 2024. [[arxiv]](https://arxiv.org/abs/2404.04167)
1. Ma et al. Parameter Efficient Quasi-Orthogonal Fine-Tuning via Givens Rotation. ICML 2024. [[arxiv]](https://arxiv.org/abs/2404.04316)
1. Liu et al. Dynamic Generation of Personalities with Large Language Models. 2024. [[arxiv]](https://arxiv.org/abs/2404.07084)
1. Shang et al. How Far Have We Gone in Stripped Binary Code Understanding Using Large Language Models. 2024. [[arxiv]](https://arxiv.org/abs/2404.09836)
1. Huang et al. LLMTune: Accelerate Database Knob Tuning with Large Language Models. 2024. [[arxiv]](https://arxiv.org/abs/2404.11581)
1. Deng et al. Text-Tuple-Table: Towards Information Integration in Text-to-Table Generation via Global Tuple Extraction. 2024. [[arxiv]](https://arxiv.org/abs/2404.14215)
1. Acikgoz et al. Hippocrates: An Open-Source Framework for Advancing Large Language Models in Healthcare. 2024. [[arxiv]](https://arxiv.org/abs/2404.16621)
1. Zhang et al. Small Language Models Need Strong Verifiers to Self-Correct Reasoning. ACL 2024 Findings. [[arxiv]](https://arxiv.org/abs/2404.17140)
1. Zhou et al. FREB-TQA: A Fine-Grained Robustness Evaluation Benchmark for Table Question Answering. NAACL 2024. [[arxiv]](https://arxiv.org/abs/2404.18585)
1. Xu et al. Large Language Models for Cyber Security: A Systematic Literature Review. 2024. [[arxiv]](https://arxiv.org/abs/2405.04760)
1. Dammu et al. "They are uncultured": Unveiling Covert Harms and Social Threats in LLM Generated Conversations. 2024. [[arxiv]](https://arxiv.org/abs/2405.05378)
1. Yi et al. A safety realignment framework via subspace-oriented model fusion for large language models. 2024. [[arxiv]](https://arxiv.org/abs/2405.09055)
1. Lou et al. SPO: Multi-Dimensional Preference Sequential Alignment With Implicit Reward Modeling. 2024. [[arxiv]](https://arxiv.org/abs/2405.12739)
1. Zhang et al. Getting More from Less: Large Language Models are Good Spontaneous Multilingual Learners. 2024. [[arxiv]](https://arxiv.org/abs/2405.13816)
1. Zhang et al. TS-Align: A Teacher-Student Collaborative Framework for Scalable Iterative Finetuning of Large Language Models. 2024. [[arxiv]](https://arxiv.org/abs/2405.20215)
1. Zihong Chen. Sentence Segmentation and Sentence Punctuation Based on XunziALLM. 2024. [[paper]](https://aclanthology.org/2024.lt4hala-1.30)
1. Gao et al. The Best of Both Worlds: Toward an Honest and Helpful Large Language Model. 2024. [[arxiv]](https://arxiv.org/abs/2406.00380)
1. Wang and Song. MARS: Benchmarking the Metaphysical Reasoning Abilities of Language Models with a Multi-task Evaluation Dataset. 2024. [[arxiv]](https://arxiv.org/abs/2406.02106)
1. Hu et al. Computational Limits of Low-Rank Adaptation (LoRA) for Transformer-Based Models. 2024. [[arxiv]](https://arxiv.org/abs/2406.03136)
1. Ge et al. Time Sensitive Knowledge Editing through Efficient Finetuning. ACL 2024. [[arxiv]](https://arxiv.org/abs/2406.04496)
1. Tan et al. Peer Review as A Multi-Turn and Long-Context Dialogue with Role-Based Interactions. 2024. [[arxiv]](https://arxiv.org/abs/2406.05688)
1. Song et al. Turbo Sparse: Achieving LLM SOTA Performance with Minimal Activated Parameters. 2024. [[arxiv]](https://arxiv.org/abs/2406.05955)
1. Gu et al. RWKV-CLIP: A Robust Vision-Language Representation Learner. 2024. [[arxiv]](https://arxiv.org/abs/2406.06973)
1. Chen et al. Advancing Tool-Augmented Large Language Models: Integrating Insights from Errors in Inference Trees. 2024. [[arxiv]](https://arxiv.org/abs/2406.07115)
1. Zhu et al. Are Large Language Models Good Statisticians?. 2024. [[arxiv]](https://arxiv.org/abs/2406.07815)
1. Li et al. Know the Unknown: An Uncertainty-Sensitive Method for LLM Instruction Tuning. 2024. [[arxiv]](https://arxiv.org/abs/2406.10099)
1. Ding et al. IntentionQA: A Benchmark for Evaluating Purchase Intention Comprehension Abilities of Language Models in E-commerce. 2024. [[arxiv]](https://arxiv.org/abs/2406.10173)
1. He et al. COMMUNITY-CROSS-INSTRUCT: Unsupervised Instruction Generation for Aligning Large Language Models to Online Communities. 2024. [[arxiv]](https://arxiv.org/abs/2406.12074)
1. Lin et al. FVEL: Interactive Formal Verification Environment with Large Language Models via Theorem Proving. 2024. [[arxiv]](https://arxiv.org/abs/2406.14408)
1. Treutlein et al. Connecting the Dots: LLMs can Infer and Verbalize Latent Structure from Disparate Training Data. 2024. [[arxiv]](https://arxiv.org/abs/2406.14546)
1. Feng et al. SS-Bench: A Benchmark for Social Story Generation and Evaluation. 2024. [[arxiv]](https://arxiv.org/abs/2406.15695)
1. Feng et al. Self-Constructed Context Decompilation with Fined-grained Alignment Enhancement. 2024. [[arxiv]](https://arxiv.org/abs/2406.17233)
1. Liu et al. Large Language Models for Cuffless Blood Pressure Measurement From Wearable Biosignals. 2024. [[arxiv]](https://arxiv.org/abs/2406.18069)
1. Iyer et al. Exploring Very Low-Resource Translation with LLMs: The University of Edinburgh’s Submission to AmericasNLP 2024 Translation Task. AmericasNLP 2024. [[paper]](https://aclanthology.org/2024.americasnlp-1.25)
1. **[StarWhisper](https://github.com/Yu-Yang-Li/StarWhisper)**: 天文大模型 StarWhisper，基于 ChatGLM2-6B 和 Qwen-14B 在天文数据上微调而得。
1. **[DISC-LawLLM](https://github.com/FudanDISC/DISC-LawLLM)**: 中文法律领域大模型 DISC-LawLLM，基于 Baichuan-13B 微调而得，具有法律推理和知识检索能力。
1. **[Sunsimiao](https://github.com/X-D-Lab/Sunsimiao)**: 孙思邈中文医疗大模型 Sumsimiao，基于 Baichuan-7B 和 ChatGLM-6B 在中文医疗数据上微调而得。
1. **[CareGPT](https://github.com/WangRongsheng/CareGPT)**: 医疗大模型项目 CareGPT，基于 LLaMA2-7B 和 Baichuan-13B 在中文医疗数据上微调而得。
1. **[MachineMindset](https://github.com/PKU-YuanGroup/Machine-Mindset/)**：MBTI性格大模型项目，根据数据集与训练方式让任意 LLM 拥有 16 个不同的性格类型。
1. **[Luminia-13B-v3](https://huggingface.co/Nekochu/Luminia-13B-v3)**：一个用于生成 Stable Diffusion 提示词的大型语言模型。[[🤗Demo]](https://huggingface.co/spaces/Nekochu/Luminia-13B_SD_Prompt)
1. **[Chinese-LLaVA-Med](https://github.com/BUAADreamer/Chinese-LLaVA-Med)**：中文多模态医学大模型，基于 LLaVA-1.5-7B 在中文多模态医疗数据上微调而得。
1. **[AutoRE](https://github.com/THUDM/AutoRE)**：基于大语言模型的文档级关系抽取系统。
1. **[NVIDIA RTX AI Toolkit](https://github.com/NVIDIA/RTX-AI-Toolkit)**：在 Windows 主机上利用英伟达 RTX 设备进行大型语言模型微调的开发包。
1. **[LazyLLM](https://github.com/LazyAGI/LazyLLM)**：一个低代码构建多 Agent 大模型应用的开发工具，支持基于 LLaMA Factory 的模型微调.

</details>

## 协议

本仓库的代码依照 [Apache-2.0](LICENSE) 协议开源。

使用模型权重时，请遵循对应的模型协议：[Baichuan 2](https://huggingface.co/baichuan-inc/Baichuan2-7B-Base/blob/main/Community%20License%20for%20Baichuan%202%20Model.pdf) / [BLOOM](https://huggingface.co/spaces/bigscience/license) / [ChatGLM3](https://github.com/THUDM/ChatGLM3/blob/main/MODEL_LICENSE) / [Command R](https://cohere.com/c4ai-cc-by-nc-license) / [DeepSeek](https://github.com/deepseek-ai/DeepSeek-LLM/blob/main/LICENSE-MODEL) / [Falcon](https://huggingface.co/tiiuae/falcon-180B/blob/main/LICENSE.txt) / [Gemma](https://ai.google.dev/gemma/terms) / [GLM-4](https://huggingface.co/THUDM/glm-4-9b/blob/main/LICENSE) / [InternLM2](https://github.com/InternLM/InternLM#license) / [Llama](https://github.com/facebookresearch/llama/blob/main/MODEL_CARD.md) / [Llama 2 (LLaVA-1.5)](https://ai.meta.com/llama/license/) / [Llama 3](https://llama.meta.com/llama3/license/) / [MiniCPM](https://github.com/OpenBMB/MiniCPM/blob/main/MiniCPM%20Model%20License.md) / [Mistral](LICENSE) / [OLMo](LICENSE) / [Phi-1.5/Phi-2](https://huggingface.co/microsoft/phi-1_5/resolve/main/Research%20License.docx) / [Phi-3](https://huggingface.co/microsoft/Phi-3-mini-4k-instruct/blob/main/LICENSE) / [Qwen](https://github.com/QwenLM/Qwen/blob/main/Tongyi%20Qianwen%20LICENSE%20AGREEMENT) / [StarCoder 2](https://huggingface.co/spaces/bigcode/bigcode-model-license-agreement) / [XVERSE](https://github.com/xverse-ai/XVERSE-13B/blob/main/MODEL_LICENSE.pdf) / [Yi](https://huggingface.co/01-ai/Yi-6B/blob/main/LICENSE) / [Yi-1.5](LICENSE) / [Yuan 2](https://github.com/IEIT-Yuan/Yuan-2.0/blob/main/LICENSE-Yuan)

## 引用

如果您觉得此项目有帮助，请考虑以下列格式引用

```bibtex
@inproceedings{zheng2024llamafactory,
  title={LlamaFactory: Unified Efficient Fine-Tuning of 100+ Language Models},
  author={Yaowei Zheng and Richong Zhang and Junhao Zhang and Yanhan Ye and Zheyan Luo and Zhangchi Feng and Yongqiang Ma},
  booktitle={Proceedings of the 62nd Annual Meeting of the Association for Computational Linguistics (Volume 3: System Demonstrations)},
  address={Bangkok, Thailand},
  publisher={Association for Computational Linguistics},
  year={2024},
  url={http://arxiv.org/abs/2403.13372}
}
```

## 致谢

本项目受益于 [PEFT](https://github.com/huggingface/peft)、[TRL](https://github.com/huggingface/trl)、[QLoRA](https://github.com/artidoro/qlora) 和 [FastChat](https://github.com/lm-sys/FastChat)，感谢以上诸位作者的付出。

## Star History

![Star History Chart](https://api.star-history.com/svg?repos=hiyouga/LLaMA-Factory&type=Date)<|MERGE_RESOLUTION|>--- conflicted
+++ resolved
@@ -161,12 +161,8 @@
 | [Falcon](https://huggingface.co/tiiuae)                      | 7B/11B/40B/180B                  | falcon    |
 | [Gemma/Gemma 2/CodeGemma](https://huggingface.co/google)     | 2B/7B/9B/27B                     | gemma     |
 | [GLM-4](https://huggingface.co/THUDM)                        | 9B                               | glm4      |
-<<<<<<< HEAD
 | [GLM-4V](https://huggingface.co/THUDM)                       | 9B                               | glm4_v    |
-| [InternLM2](https://huggingface.co/internlm)                 | 7B/20B                           | intern2   |
-=======
 | [InternLM2/InternLM2.5](https://huggingface.co/internlm)     | 7B/20B                           | intern2   |
->>>>>>> 3885949a
 | [Llama](https://github.com/facebookresearch/llama)           | 7B/13B/33B/65B                   | -         |
 | [Llama 2](https://huggingface.co/meta-llama)                 | 7B/13B/70B                       | llama2    |
 | [Llama 3/Llama 3.1](https://huggingface.co/meta-llama)       | 8B/70B                           | llama3    |
